--- conflicted
+++ resolved
@@ -129,16 +129,12 @@
       <Filter>methods</Filter>
     </ClInclude>
     <ClInclude Include="dtss.h" />
-<<<<<<< HEAD
-
-=======
     <ClInclude Include="time_series.h">
       <Filter>time_series</Filter>
     </ClInclude>
     <ClInclude Include="time_series_statistics.h">
       <Filter>time_series</Filter>
     </ClInclude>
->>>>>>> 6cd5a1ff
   </ItemGroup>
   <ItemGroup>
     <Filter Include="methods">
@@ -165,13 +161,11 @@
     <Filter Include="serialization">
       <UniqueIdentifier>{8c1c0ee1-88a9-4160-9892-7527d60172b0}</UniqueIdentifier>
     </Filter>
-<<<<<<< HEAD
     <Filter Include="optimizers\time">
       <UniqueIdentifier>{bd2d4fab-8491-4526-891a-9156fb995e82}</UniqueIdentifier>
-=======
+    </Filter>
     <Filter Include="time_series">
       <UniqueIdentifier>{13f6913a-d13d-40c2-9f91-4a3df6583322}</UniqueIdentifier>
->>>>>>> 6cd5a1ff
     </Filter>
   </ItemGroup>
 </Project>