#pragma once
#include "cell_model.h"
#include "hbv_stack.h"

namespace shyft {
	namespace core {

		namespace hbv_stack {
			using namespace std;

			typedef parameter parameter_t;
			typedef state state_t;
			typedef response response_t;
			typedef shared_ptr<parameter_t> parameter_t_;
			typedef shared_ptr<state_t>     state_t_;
			typedef shared_ptr<response_t>  response_t_;

			/** \brief all_reponse_collector aims to collect all output from a cell run so that it can be studied afterwards.
			*
			* \note could be quite similar between variants of a cell, e.g. pt_gs_k pt_hs_k pt_ss_k, ptss..
			* TODO: could we use another approach to limit code pr. variant ?
			* TODO: Really make sure that units are correct, precise and useful..
			*       both with respect to measurement unit, and also specifying if this
			*       a 'state in time' value or a average-value for the time-step.
			*/
			struct all_response_collector {
				double destination_area;///< in [m^2]
										// these are the one that we collects from the response, to better understand the model::
				pts_t pe_output;///< potential evap mm/h
				pts_t snow_outflow;///< HBV snow output [m^3/s] for the timestep
                pts_t glacier_melt;///< [m^3/s] for the timestep
                pts_t snow_sca;
				pts_t snow_swe;
				pts_t ae_output;///< actual evap mm/h
				pts_t infiltration_Freal;// 
				pts_t infiltration_Runoff;//
				pts_t soil_outflow; ///< Tank outflow given in [m^3/s] for the timestep
				pts_t avg_discharge; ///< Tank outflow given in [m^3/s] for the timestep
                pts_t charge_m3s; ///< = precip + glacier - act_evap - avg_discharge [m^3/s] for the timestep
				response_t end_reponse;///<< end_response, at the end of collected

				all_response_collector() : destination_area(0.0) {}
				all_response_collector(const double destination_area) : destination_area(destination_area) {}
				all_response_collector(const double destination_area, const timeaxis_t& time_axis)
					: destination_area(destination_area), pe_output(time_axis, 0.0), snow_outflow(time_axis, 0.0), glacier_melt(time_axis, 0.0), snow_sca(time_axis, 0.0), snow_swe(time_axis, 0), ae_output(time_axis, 0.0),
					soil_outflow(time_axis, 0.0), infiltration_Freal(time_axis, 0.0), infiltration_Runoff(time_axis, 0.0), avg_discharge(time_axis, 0.0), charge_m3s(time_axis, 0.0) {}
					//: destination_area(destination_area), pe_output(time_axis, 0.0), snow_outflow(time_axis, 0.0),glacier_melt(time_axis,0.0),snow_sca(time_axis,0.0),snow_swe(time_axis,0), ae_output(time_axis, 0.0),
						//soil_outflow(time_axis, 0.0), avg_discharge(time_axis, 0.0),charge_m3s(time_axis, 0.0) {}

				/**\brief called before run to allocate space for results */
				void initialize(const timeaxis_t& time_axis,int start_step,int n_steps, double area) {
					destination_area = area;
<<<<<<< HEAD
                    ts_init(pe_output, time_axis, start_step, n_steps, fx_policy_t::POINT_AVERAGE_VALUE);
                    ts_init(snow_outflow, time_axis, start_step, n_steps, fx_policy_t::POINT_AVERAGE_VALUE);
                    ts_init(glacier_melt, time_axis, start_step, n_steps, fx_policy_t::POINT_AVERAGE_VALUE);
                    ts_init(snow_sca, time_axis, start_step, n_steps, fx_policy_t::POINT_AVERAGE_VALUE);
                    ts_init(snow_swe, time_axis, start_step, n_steps, fx_policy_t::POINT_AVERAGE_VALUE);
                    ts_init(ae_output, time_axis, start_step, n_steps, fx_policy_t::POINT_AVERAGE_VALUE);
                    ts_init(infiltration_Freal, time_axis, start_step, n_steps, fx_policy_t::POINT_AVERAGE_VALUE);
					ts_init(infiltration_Runoff, time_axis, start_step, n_steps, fx_policy_t::POINT_AVERAGE_VALUE);
					ts_init(soil_outflow, time_axis, start_step, n_steps, fx_policy_t::POINT_AVERAGE_VALUE);
                    ts_init(avg_discharge, time_axis, start_step, n_steps, fx_policy_t::POINT_AVERAGE_VALUE);
                    ts_init(charge_m3s, time_axis, start_step, n_steps, fx_policy_t::POINT_AVERAGE_VALUE);
=======
                    ts_init(pe_output, time_axis, start_step, n_steps, ts_point_fx::POINT_AVERAGE_VALUE);
                    ts_init(snow_outflow, time_axis, start_step, n_steps, ts_point_fx::POINT_AVERAGE_VALUE);
                    ts_init(glacier_melt, time_axis, start_step, n_steps, ts_point_fx::POINT_AVERAGE_VALUE);
                    ts_init(snow_sca, time_axis, start_step, n_steps, ts_point_fx::POINT_AVERAGE_VALUE);
                    ts_init(snow_swe, time_axis, start_step, n_steps, ts_point_fx::POINT_AVERAGE_VALUE);
                    ts_init(ae_output, time_axis, start_step, n_steps, ts_point_fx::POINT_AVERAGE_VALUE);
                    ts_init(soil_outflow, time_axis, start_step, n_steps, ts_point_fx::POINT_AVERAGE_VALUE);
                    ts_init(avg_discharge, time_axis, start_step, n_steps, ts_point_fx::POINT_AVERAGE_VALUE);
                    ts_init(charge_m3s, time_axis, start_step, n_steps, ts_point_fx::POINT_AVERAGE_VALUE);
>>>>>>> 6cd5a1ff
				}

				/**\brief Call for each time step, to collect needed information from R
				*
				* The R in this case is the Response type defined for the pt_g_s_k stack
				* and in principle, we can pick out all needed information from this.
				* The values are put into the plain point time-series at the i'th position
				* corresponding to the i'th simulation step, .. on the time-axis.. that
				* again gives us the concrete period in time that this value applies to.
				*
				*/
				void collect(size_t idx, const response_t& response) {
					pe_output.set(idx, response.pt.pot_evapotranspiration);
					snow_outflow.set(idx, response.snow.outflow);//mm ?? //TODO: current mm/h. Want m3/s, but we get mm/h from snow output
                    glacier_melt.set(idx, response.gm_melt_m3s);
                    snow_sca.set(idx, response.snow.snow_state.sca);
					snow_swe.set(idx, response.snow.snow_state.swe);
					ae_output.set(idx, response.ae.ae);
					infiltration_Freal.set(idx, response.infil.Freal);
					infiltration_Runoff.set(idx, response.infil.Runoff);
					soil_outflow.set(idx, response.soil.outflow);//mm ?? //TODO: current mm/h. Want m3/s, but we get mm/h from soil output
					avg_discharge.set(idx, mmh_to_m3s(response.total_discharge, destination_area)); // wants m3/s, outflow is given in mm/h, so compute the totals in  mm/s
                    charge_m3s.set(idx, response.charge_m3s);
                }
				void set_end_response(const response_t& r) { end_reponse = r; }
			};

			/** \brief a collector that collects/keep discharge only */
			struct discharge_collector {
				double destination_area;
				pts_t avg_discharge; ///< Discharge given in [m^3/s] as the average of the timestep
                pts_t charge_m3s; ///< = precip + glacier - act_evap - avg_discharge [m^3/s] for the timestep
				response_t end_response;///<< end_response, at the end of collected
				bool collect_snow;
				pts_t snow_sca;
				pts_t snow_swe;
				//should I do something here with the Runoff?

				discharge_collector() : destination_area(0.0), collect_snow(false) {}
				discharge_collector(const double destination_area) : destination_area(destination_area), collect_snow(false) {}
				discharge_collector(const double destination_area, const timeaxis_t& time_axis)
					: destination_area(destination_area), avg_discharge(time_axis, 0.0),charge_m3s(time_axis, 0.0), collect_snow(false),
					snow_sca(timeaxis_t(time_axis.start(), time_axis.delta(), 0), 0.0),
					snow_swe(timeaxis_t(time_axis.start(), time_axis.delta(), 0), 0.0) {}

				void initialize(const timeaxis_t& time_axis, int start_step, int n_steps, double area) {
					destination_area = area;
                    ts_init(avg_discharge, time_axis, start_step, n_steps, ts_point_fx::POINT_AVERAGE_VALUE);
                    ts_init(charge_m3s, time_axis, start_step, n_steps, ts_point_fx::POINT_AVERAGE_VALUE);
					auto ta = collect_snow ? time_axis : timeaxis_t(time_axis.start(), time_axis.delta(), 0);
                    ts_init(snow_swe, ta, start_step, n_steps, ts_point_fx::POINT_AVERAGE_VALUE);
                    ts_init(snow_sca, ta, start_step, n_steps, ts_point_fx::POINT_AVERAGE_VALUE);
				}


				void collect(size_t idx, const response_t& response) {
					avg_discharge.set(idx, mmh_to_m3s(response.total_discharge, destination_area)); // outflow is given in mm, so compute the totals
                    charge_m3s.set(idx, response.charge_m3s);
					if (collect_snow) {
						snow_sca.set(idx, response.snow.snow_state.sca);
						snow_swe.set(idx, response.snow.snow_state.swe);
					}
				}

				void set_end_response(const response_t& response) { end_response = response; }
			};

			/**\brief a state null collector
			*
			* Used during calibration/optimization when there is no need for state,
			* and we need all the RAM for useful purposes.
			*/
			struct null_collector {
				void initialize(const timeaxis_t& time_axis,int start_step=0,int n_steps=0, double area = 0.0) {}
				void collect(size_t i, const state_t& response) {}
			};

			/** \brief the state_collector collects all state if enabled
			*
			*  \note that the state collected is instant in time, valid at the beginning of period
			*/
			struct state_collector {
				bool collect_state;  ///< if true, collect state, otherwise ignore (and the state of time-series are undefined/zero)
									 // these are the one that we collects from the response, to better understand the model::
				double destination_area;
				pts_t snow_swe;
				pts_t snow_sca;
				pts_t infiltration_O0;
				//pts_t infiltration_OR0;
				//pts_t infiltration_K0;
				//pts_t infiltration_k;
				//pts_t infiltration_Z;
				//pts_t infiltration_Ponding;
				//pts_t infiltration_ftest;
				//pts_t infiltration_f;
				pts_t soil_moisture;
				pts_t tank_uz;
				pts_t tank_lz;

				state_collector() : collect_state(false), destination_area(0.0) {}
				state_collector(const timeaxis_t& time_axis)
					//: collect_state(false), destination_area(0.0), snow_swe(time_axis, 0.0), snow_sca(time_axis, 0.0),
					//infiltration_O0(time_axis, 0.0), infiltration_OR0(time_axis, 0.0), infiltration_K0(time_axis, 0.0),
					//infiltration_k(time_axis, 0.0), infiltration_Z(time_axis, 0.0), infiltration_Ponding(time_axis, 0.0),
					//infiltration_ftest(time_axis, 0.0), infiltration_f(time_axis, 0.0), soil_moisture(time_axis, 0.0), 
					//tank_uz(time_axis, 0.0), tank_lz(time_axis, 0.0) { /* Do nothing */}
					: collect_state(false), destination_area(0.0), snow_swe(time_axis, 0.0), infiltration_O0(time_axis, 0.0), snow_sca(time_axis, 0.0),
					soil_moisture(time_axis, 0.0), tank_uz(time_axis, 0.0), tank_lz(time_axis, 0.0) { /* Do nothing */}
				/** brief called before run, prepares state time-series
				*
				* with preallocated room for the supplied time-axis.
				*
				* \note if collect_state is false, a zero length time-axis is used to ensure data is wiped/out.
				*/
				void initialize(const timeaxis_t& time_axis,int start_step,int n_steps, double area) {
					destination_area = area;
					timeaxis_t ta = collect_state ? time_axis : timeaxis_t(time_axis.start(), time_axis.delta(), 0);
<<<<<<< HEAD
                    ts_init(snow_sca, ta, start_step, n_steps, fx_policy_t::POINT_INSTANT_VALUE);
					ts_init(snow_swe, ta, start_step, n_steps, fx_policy_t::POINT_INSTANT_VALUE);
					ts_init(infiltration_O0, ta, start_step, n_steps, fx_policy_t::POINT_INSTANT_VALUE);
					//ts_init(infiltration_OR0, ta, start_step, n_steps, fx_policy_t::POINT_INSTANT_VALUE);
					//ts_init(infiltration_K0, ta, start_step, n_steps, fx_policy_t::POINT_INSTANT_VALUE);
					//ts_init(infiltration_k, ta, start_step, n_steps, fx_policy_t::POINT_INSTANT_VALUE);
					//ts_init(infiltration_Z, ta, start_step, n_steps, fx_policy_t::POINT_INSTANT_VALUE);
					//ts_init(infiltration_ponding, ta, start_step, n_steps, fx_policy_t::POINT_INSTANT_VALUE);
					//ts_init(infiltration_ftest, ta, start_step, n_steps, fx_policy_t::POINT_INSTANT_VALUE);
					//ts_init(infiltration_f, ta, start_step, n_steps, fx_policy_t::POINT_INSTANT_VALUE);
					ts_init(soil_moisture, ta, start_step, n_steps, fx_policy_t::POINT_INSTANT_VALUE);
                    ts_init(tank_uz, ta, start_step, n_steps, fx_policy_t::POINT_INSTANT_VALUE);
                    ts_init(tank_lz, ta, start_step, n_steps, fx_policy_t::POINT_INSTANT_VALUE);
=======
                    ts_init(snow_sca, ta, start_step, n_steps, ts_point_fx::POINT_INSTANT_VALUE);
                    ts_init(snow_swe, ta, start_step, n_steps, ts_point_fx::POINT_INSTANT_VALUE);
                    ts_init(soil_moisture, ta, start_step, n_steps, ts_point_fx::POINT_INSTANT_VALUE);
                    ts_init(tank_uz, ta, start_step, n_steps, ts_point_fx::POINT_INSTANT_VALUE);
                    ts_init(tank_lz, ta, start_step, n_steps, ts_point_fx::POINT_INSTANT_VALUE);
>>>>>>> 6cd5a1ff
				}
				/** called by the cell.run for each new state*/
				void collect(size_t idx, const state_t& state) {
					if (collect_state) {
						snow_sca.set(idx, state.snow.sca);
						snow_swe.set(idx, state.snow.swe);
						soil_moisture.set(idx, state.soil.sm);
						tank_uz.set(idx, state.tank.uz);
						tank_lz.set(idx, state.tank.lz);
						infiltration_O0.set(idx, state.infil.O0);
						//infiltration_OR0.set(idx, state.infiltration.OR0);
						//infiltration_K0.set(idx, state.infiltration.K0);
						//infiltration_k.set(idx, state.infiltration.k);
						//infiltration_Z.set(idx, state.infiltration.Z);
						//infiltration_ponding.set(idx, state.infiltration.ponding);
						//infiltration_ftest.set(idx, state.infiltration.ftest);
						//infiltration_f.set(idx, state.infiltration.f);
					}
				}
			};

			// typedef the variants we need exported.
			typedef cell<parameter_t, environment_t, state_t, state_collector, all_response_collector> cell_complete_response_t;
			typedef cell<parameter_t, environment_t, state_t, null_collector, discharge_collector> cell_discharge_response_t;

		} // pt_hs_k

		  //specialize run method for all_response_collector
		template<>
		inline void cell<hbv_stack::parameter_t, environment_t, hbv_stack::state_t,
			hbv_stack::state_collector, hbv_stack::all_response_collector>
			::run(const timeaxis_t& time_axis, int start_step, int n_steps) {
			if (parameter.get() == nullptr)
				throw std::runtime_error("pt_hs_k::run with null parameter attempted");
			begin_run(time_axis,start_step,n_steps);
			hbv_stack::run_hbv_stack<direct_accessor, hbv_stack::response_t>(
				geo,
				*parameter,
				time_axis, start_step, n_steps,
				env_ts.temperature,
				env_ts.precipitation,
				env_ts.wind_speed,
				env_ts.rel_hum,
				env_ts.radiation,
				state,
				sc,
				rc);
		}

		template<>
		inline void cell<hbv_stack::parameter_t, environment_t, hbv_stack::state_t,
			hbv_stack::state_collector, hbv_stack::all_response_collector>
			::set_state_collection(bool on_or_off) {
			sc.collect_state = on_or_off;
		}

		//specialize run method for discharge_collector
		template<>
		inline void cell<hbv_stack::parameter_t, environment_t, hbv_stack::state_t,
			hbv_stack::null_collector, hbv_stack::discharge_collector>
			::run(const timeaxis_t& time_axis, int start_step, int n_steps) {
			if (parameter.get() == nullptr)
				throw std::runtime_error("pt_hs_k::run with null parameter attempted");
			begin_run(time_axis, start_step, n_steps);
			hbv_stack::run_hbv_stack<direct_accessor, hbv_stack::response_t>(
				geo,
				*parameter,
				time_axis, start_step, n_steps,
				env_ts.temperature,
				env_ts.precipitation,
				env_ts.wind_speed,
				env_ts.rel_hum,
				env_ts.radiation,
				state,
				sc,
				rc);
		}
		template<>
		inline void cell<hbv_stack::parameter_t, environment_t, hbv_stack::state_t,
			hbv_stack::null_collector, hbv_stack::discharge_collector>
			::set_snow_sca_swe_collection(bool on_or_off) {
			rc.collect_snow = on_or_off;// possible, if true, we do collect both swe and sca, default is off
		}
	} // core
} // shyft<|MERGE_RESOLUTION|>--- conflicted
+++ resolved
@@ -50,29 +50,17 @@
 				/**\brief called before run to allocate space for results */
 				void initialize(const timeaxis_t& time_axis,int start_step,int n_steps, double area) {
 					destination_area = area;
-<<<<<<< HEAD
-                    ts_init(pe_output, time_axis, start_step, n_steps, fx_policy_t::POINT_AVERAGE_VALUE);
-                    ts_init(snow_outflow, time_axis, start_step, n_steps, fx_policy_t::POINT_AVERAGE_VALUE);
-                    ts_init(glacier_melt, time_axis, start_step, n_steps, fx_policy_t::POINT_AVERAGE_VALUE);
-                    ts_init(snow_sca, time_axis, start_step, n_steps, fx_policy_t::POINT_AVERAGE_VALUE);
-                    ts_init(snow_swe, time_axis, start_step, n_steps, fx_policy_t::POINT_AVERAGE_VALUE);
-                    ts_init(ae_output, time_axis, start_step, n_steps, fx_policy_t::POINT_AVERAGE_VALUE);
-                    ts_init(infiltration_Freal, time_axis, start_step, n_steps, fx_policy_t::POINT_AVERAGE_VALUE);
-					ts_init(infiltration_Runoff, time_axis, start_step, n_steps, fx_policy_t::POINT_AVERAGE_VALUE);
-					ts_init(soil_outflow, time_axis, start_step, n_steps, fx_policy_t::POINT_AVERAGE_VALUE);
-                    ts_init(avg_discharge, time_axis, start_step, n_steps, fx_policy_t::POINT_AVERAGE_VALUE);
-                    ts_init(charge_m3s, time_axis, start_step, n_steps, fx_policy_t::POINT_AVERAGE_VALUE);
-=======
                     ts_init(pe_output, time_axis, start_step, n_steps, ts_point_fx::POINT_AVERAGE_VALUE);
                     ts_init(snow_outflow, time_axis, start_step, n_steps, ts_point_fx::POINT_AVERAGE_VALUE);
                     ts_init(glacier_melt, time_axis, start_step, n_steps, ts_point_fx::POINT_AVERAGE_VALUE);
                     ts_init(snow_sca, time_axis, start_step, n_steps, ts_point_fx::POINT_AVERAGE_VALUE);
                     ts_init(snow_swe, time_axis, start_step, n_steps, ts_point_fx::POINT_AVERAGE_VALUE);
                     ts_init(ae_output, time_axis, start_step, n_steps, ts_point_fx::POINT_AVERAGE_VALUE);
-                    ts_init(soil_outflow, time_axis, start_step, n_steps, ts_point_fx::POINT_AVERAGE_VALUE);
+                    ts_init(infiltration_Freal, time_axis, start_step, n_steps, ts_point_fx::POINT_AVERAGE_VALUE);
+					ts_init(infiltration_Runoff, time_axis, start_step, n_steps, ts_point_fx::POINT_AVERAGE_VALUE);
+					ts_init(soil_outflow, time_axis, start_step, n_steps, ts_point_fx::POINT_AVERAGE_VALUE);
                     ts_init(avg_discharge, time_axis, start_step, n_steps, ts_point_fx::POINT_AVERAGE_VALUE);
                     ts_init(charge_m3s, time_axis, start_step, n_steps, ts_point_fx::POINT_AVERAGE_VALUE);
->>>>>>> 6cd5a1ff
 				}
 
 				/**\brief Call for each time step, to collect needed information from R
@@ -190,27 +178,12 @@
 				void initialize(const timeaxis_t& time_axis,int start_step,int n_steps, double area) {
 					destination_area = area;
 					timeaxis_t ta = collect_state ? time_axis : timeaxis_t(time_axis.start(), time_axis.delta(), 0);
-<<<<<<< HEAD
-                    ts_init(snow_sca, ta, start_step, n_steps, fx_policy_t::POINT_INSTANT_VALUE);
-					ts_init(snow_swe, ta, start_step, n_steps, fx_policy_t::POINT_INSTANT_VALUE);
-					ts_init(infiltration_O0, ta, start_step, n_steps, fx_policy_t::POINT_INSTANT_VALUE);
-					//ts_init(infiltration_OR0, ta, start_step, n_steps, fx_policy_t::POINT_INSTANT_VALUE);
-					//ts_init(infiltration_K0, ta, start_step, n_steps, fx_policy_t::POINT_INSTANT_VALUE);
-					//ts_init(infiltration_k, ta, start_step, n_steps, fx_policy_t::POINT_INSTANT_VALUE);
-					//ts_init(infiltration_Z, ta, start_step, n_steps, fx_policy_t::POINT_INSTANT_VALUE);
-					//ts_init(infiltration_ponding, ta, start_step, n_steps, fx_policy_t::POINT_INSTANT_VALUE);
-					//ts_init(infiltration_ftest, ta, start_step, n_steps, fx_policy_t::POINT_INSTANT_VALUE);
-					//ts_init(infiltration_f, ta, start_step, n_steps, fx_policy_t::POINT_INSTANT_VALUE);
-					ts_init(soil_moisture, ta, start_step, n_steps, fx_policy_t::POINT_INSTANT_VALUE);
-                    ts_init(tank_uz, ta, start_step, n_steps, fx_policy_t::POINT_INSTANT_VALUE);
-                    ts_init(tank_lz, ta, start_step, n_steps, fx_policy_t::POINT_INSTANT_VALUE);
-=======
                     ts_init(snow_sca, ta, start_step, n_steps, ts_point_fx::POINT_INSTANT_VALUE);
-                    ts_init(snow_swe, ta, start_step, n_steps, ts_point_fx::POINT_INSTANT_VALUE);
-                    ts_init(soil_moisture, ta, start_step, n_steps, ts_point_fx::POINT_INSTANT_VALUE);
+					ts_init(snow_swe, ta, start_step, n_steps, ts_point_fx::POINT_INSTANT_VALUE);
+					ts_init(infiltration_O0, ta, start_step, n_steps, ts_point_fx::POINT_INSTANT_VALUE);
+					ts_init(soil_moisture, ta, start_step, n_steps, ts_point_fx::POINT_INSTANT_VALUE);
                     ts_init(tank_uz, ta, start_step, n_steps, ts_point_fx::POINT_INSTANT_VALUE);
                     ts_init(tank_lz, ta, start_step, n_steps, ts_point_fx::POINT_INSTANT_VALUE);
->>>>>>> 6cd5a1ff
 				}
 				/** called by the cell.run for each new state*/
 				void collect(size_t idx, const state_t& state) {
