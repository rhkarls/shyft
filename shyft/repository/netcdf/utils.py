import os
import re
import numpy as np
<<<<<<< HEAD
import pyproj
from shapely.ops import transform
from shapely.prepared import prep
from functools import partial
from shapely.geometry import MultiPoint, Polygon, MultiPolygon
from shyft import api

UTC = api.Calendar()

source_type_map = {"relative_humidity": api.RelHumSource,
                        "temperature": api.TemperatureSource,
                        "precipitation": api.PrecipitationSource,
                        "radiation": api.RadiationSource,
                        "wind_speed": api.WindSpeedSource}

series_type = {"relative_humidity": api.POINT_INSTANT_VALUE,
                    "temperature": api.POINT_INSTANT_VALUE,
                    "precipitation": api.POINT_AVERAGE_VALUE,
                    "radiation": api.POINT_AVERAGE_VALUE,
                    "wind_speed": api.POINT_INSTANT_VALUE}

# geo-ts creation method
create_geo_ts_type_map = {"relative_humidity": api.create_rel_hum_source_vector_from_np_array,
                               "temperature": api.create_temperature_source_vector_from_np_array,
                               "precipitation": api.create_precipitation_source_vector_from_np_array,
                               "radiation": api.create_radiation_source_vector_from_np_array,
                               "wind_speed": api.create_wind_speed_source_vector_from_np_array}

# def _numpy_to_geo_ts_vec(data, x, y, z, batch_conversion=True):
#     if batch_conversion:
#         geo_pts = api.GeoPointVector.create_from_x_y_z(*[api.DoubleVector_FromNdArray(arr) for arr in [x, y, z]])
#         return {key: create_geo_ts_type_map[key](ta, geo_pts, arr[:, :].transpose(), series_type[key])
#                 for key, (arr, ta) in data.items()}
#     else:
#         res = {}
#         pts = np.column_stack((x, y, z))
#         for key, (data, ta) in data.items():
#             tpe = source_type_map[key]
#             tpe_v = tpe.vector_t()
#             for idx in range(len(pts)):
#                 tpe_v.append(
#                     tpe(api.GeoPoint(*pts[idx]),
#                         api.TimeSeries(ta, api.DoubleVector.FromNdArray(data[:, idx]), series_type[key])))
#             res[key] = tpe_v
#         return res

def _numpy_to_geo_ts_vec(data, x, y, z, err):
    """
    Convert timeseries from numpy structures to shyft.api geo-timeseries vector.
    Parameters
    ----------
    data: dict of np.ndarray
        array with shape
        (nb_forecasts, nb_lead_times, nb_ensemble_members, nb_points) or
        (nb_lead_times, nb_ensemble_members, nb_points) or
        (nb_lead_times, nb_points)
    x: np.ndarray
        X coordinates in meters in cartesian coordinate system, with array shape = (nb_points)
    y: np.ndarray
        Y coordinates in meters in cartesian coordinate system, with array shape = (nb_points)
    z: np.ndarray
        elevation in meters, with array shape = (nb_points)
    Returns
    -------
    timeseries: dict
        Time series arrays keyed by type
    """
    geo_pts = api.GeoPointVector.create_from_x_y_z(*[api.DoubleVector_FromNdArray(arr) for arr in [x, y, z]])
    shape = list(data.values())[0][0].shape
    ndim = len(shape)
    if ndim == 4:
        nb_forecasts = shape[0]
        nb_ensemble_members = shape[2]
        geo_ts = [[{key: create_geo_ts_type_map[key](ta[i], geo_pts, arr[i, :, j, :].transpose(), series_type[key])
                    for key, (arr, ta) in data.items()}
                   for j in range(nb_ensemble_members)] for i in range(nb_forecasts)]
    elif ndim == 3:
        nb_ensemble_members = shape[1]
        geo_ts = [{key: create_geo_ts_type_map[key](ta, geo_pts, arr[:, j, :].transpose(), series_type[key])
                   for key, (arr, ta) in data.items()}
                  for j in range(nb_ensemble_members)]
    elif ndim == 2:
        geo_ts = {key: create_geo_ts_type_map[key](ta, geo_pts, arr[:, :].transpose(), series_type[key])
                  for key, (arr, ta) in data.items()}
    else:
        raise err("Number of dimensions, ndim, of Numpy array to be converted to shyft GeoTsVector not 2<=ndim<=4.")
    return geo_ts

def _validate_geo_location_criteria(geo_location_criteria, err):
    """
    Validate geo_location_criteria.
    """
    if geo_location_criteria is not None:
        if not isinstance(geo_location_criteria, (Polygon, MultiPolygon)):
            raise err("Unrecognized geo_location_criteria. "
                                           "It should be one of these shapley objects: (Polygon, MultiPolygon).")

def _limit_2D(x, y, data_cs, target_cs, geo_location_criteria, padding, err, clip_in_data_cs=True):
    """
    Parameters
    ----------
    x: np.ndarray
        X coordinates in meters in cartesian coordinate system
        specified by data_cs
    y: np.ndarray
        Y coordinates in meters in cartesian coordinate system
        specified by data_cs
    data_cs: string
        Proj4 string specifying the cartesian coordinate system
        of x and y
    target_cs: string
        Proj4 string specifying the target coordinate system
    Returns
    -------
    x: np.ndarray
        Coordinates in target coordinate system
    y: np.ndarray
        Coordinates in target coordinate system
    x_mask: np.ndarray
        Boolean index array
    y_mask: np.ndarray
        Boolean index array
    """
    _validate_geo_location_criteria(geo_location_criteria, err)
    # Get coordinate system for arome data
    if data_cs.startswith('+'):
        data_proj = pyproj.Proj(data_cs)
    else:
        data_proj = pyproj.Proj(proj=data_cs)
    target_proj = pyproj.Proj(target_cs)

    if x.shape != y.shape:
        err("x and y coords do not have the same dimensions.")
    if not(1 <= len(x.shape) <=2):
        err("x and y coords should have one or two dimensions.")

    if len(x.shape) == 1:
        if geo_location_criteria is None:  # get all geo_pts in dataset
            x_mask = np.ones(np.size(x), dtype=bool)
            y_mask = np.ones(np.size(y), dtype=bool)
            x_indx = np.nonzero(x_mask)[0]
            y_indx = np.nonzero(y_mask)[0]
            xy_in_poly = np.dstack(np.meshgrid(x, y)).reshape(-1, 2)
            yi, xi = np.unravel_index(np.arange(len(xy_in_poly), dtype=int), (y_indx.shape[0], x_indx.shape[0]))
        else:
            poly = geo_location_criteria.buffer(padding)
            if clip_in_data_cs:
                # Find bounding polygon in data coordinate system
                project = partial(pyproj.transform, target_proj, data_proj)
                #poly = geo_location_criteria.buffer(padding)
                #poly_prj = transform(project, poly)
                poly = transform(project, poly)
                #p_poly = prep(poly_prj)
            else:
                #p_poly = prep(poly)
                x, y = pyproj.transform(data_proj, target_proj, x, y)

            p_poly = prep(poly)
            # Extract points in poly envelop
            xmin, ymin, xmax, ymax = poly.bounds
            x_mask = ((x > xmin) & (x < xmax))
            y_mask = ((y > ymin) & (y < ymax))
            x_indx = np.nonzero(x_mask)[0]
            y_indx = np.nonzero(y_mask)[0]
            x_in_box = x[x_indx]
            y_in_box = y[y_indx]
            xy_in_box = np.dstack(np.meshgrid(x_in_box, y_in_box)).reshape(-1, 2)
            if len(xy_in_box) == 0:
                raise err("No points in dataset which are within the bounding box of the geo_location_criteria polygon.")
            pts_in_box = MultiPoint(xy_in_box)
            pt_in_poly = np.array(list(map(p_poly.contains, pts_in_box)))
            # Create the index for the points in the buffer polygon
            yi, xi = np.unravel_index(np.nonzero(pt_in_poly)[0], (y_indx.shape[0], x_indx.shape[0]))
            xy_in_poly = xy_in_box[pt_in_poly]
            if len(xy_in_poly) == 0:
                raise err("No points in dataset which are within the geo_location_criteria polygon.")

        if clip_in_data_cs:
            # Transform from source coordinates to target coordinates
            x_in_poly, y_in_poly = pyproj.transform(data_proj, target_proj, xy_in_poly[:, 0],
                                                    xy_in_poly[:, 1])  # in SHyFT coord sys
        else:
            x_in_poly, y_in_poly = xy_in_poly[:, 0], xy_in_poly[:, 1]

        return x_in_poly, y_in_poly, (xi, yi), (slice(x_indx[0], x_indx[-1] + 1), slice(y_indx[0], y_indx[-1] + 1))
    else:
        if geo_location_criteria is None:  # get all geo_pts in dataset
            x_mask = np.ones(np.size(x), dtype=bool)
            y_mask = np.ones(np.size(y), dtype=bool)
            x_indx = np.nonzero(x_mask)[0]
            y_indx = np.nonzero(y_mask)[0]
            xy_in_poly = np.dstack(np.meshgrid(x, y)).reshape(-1, 2)
            yi, xi = np.unravel_index(np.arange(len(xy_in_poly), dtype=int), (y_indx.shape[0], x_indx.shape[0]))
        else:
            poly = geo_location_criteria.buffer(padding)
            if clip_in_data_cs:
                # Find bounding polygon in data coordinate system
                project = partial(pyproj.transform, target_proj, data_proj)
                # poly = geo_location_criteria.buffer(padding)
                # poly_prj = transform(project, poly)
                poly = transform(project, poly)
                # p_poly = prep(poly_prj)
            else:
                # p_poly = prep(poly)
                x, y = pyproj.transform(data_proj, target_proj, x, y)

            p_poly = prep(poly)
            # Extract points in poly envelop
            xmin, ymin, xmax, ymax = poly.bounds
            # x_mask = ((x > xmin) & (x < xmax))
            # y_mask = ((y > ymin) & (y < ymax))
            # x_indx = np.nonzero(x_mask)[0]
            # y_indx = np.nonzero(y_mask)[0]
            # x_in_box = x[x_indx]
            # y_in_box = y[y_indx]
            # xy_in_box = np.dstack(np.meshgrid(x_in_box, y_in_box)).reshape(-1, 2)
            mask = ((x >= xmin) & (x <= xmax) & (y >= ymin) & (y <= ymax))
            a = np.argwhere(mask)
            (ystart, xstart), (ystop, xstop) = a.min(0), a.max(0) + 1
            xy_in_box = np.dstack((x,y))[ystart:ystop, xstart:xstop, :].reshape(-1, 2)
            if len(xy_in_box) == 0:
                raise err("No points in dataset which are within the bounding box of the geo_location_criteria polygon.")
            pts_in_box = MultiPoint(xy_in_box)
            pt_in_poly = np.array(list(map(p_poly.contains, pts_in_box)))
            # Create the index for the points in the buffer polygon
            #yi, xi = np.unravel_index(np.nonzero(pt_in_poly)[0], (y_indx.shape[0], x_indx.shape[0]))
            yi, xi = np.unravel_index(np.nonzero(pt_in_poly)[0], (ystop-ystart, xstop-xstart))
            xy_in_poly = xy_in_box[pt_in_poly]
            if len(xy_in_poly) == 0:
                raise err("No points in dataset which are within the geo_location_criteria polygon.")

        if clip_in_data_cs:
            # Transform from source coordinates to target coordinates
            x_in_poly, y_in_poly = pyproj.transform(data_proj, target_proj, xy_in_poly[:, 0],
                                                    xy_in_poly[:, 1])  # in SHyFT coord sys
        else:
            x_in_poly, y_in_poly = xy_in_poly[:, 0], xy_in_poly[:, 1]

        return x_in_poly, y_in_poly, (xi, yi), (slice(xstart, xstop), slice(ystart, ystop))


def _limit_1D(x, y, data_cs, target_cs, geo_location_criteria, padding, err, clip_in_data_cs=True):
    """
    Project coordinates from data_cs to target_cs, identify points defined by geo_location_criteria as mask and find
    limiting slice

    Parameters
    ----------
    x: np.ndarray
        X coordinates in meters in cartesian coordinate system
        specified by data_cs
    y: np.ndarray
        Y coordinates in meters in cartesian coordinate system
        specified by data_cs
    data_cs: string
        Proj4 string specifying the cartesian coordinate system
        of x and y
    target_cs: string
        Proj4 string specifying the target coordinate system

    Returns
    -------
    xx: np.ndarray
        Coordinates in target coordinate system
    yy: np.ndarray
        Coordinates in target coordinate system
    xy_mask: np.ndarray
        Boolean index array
    """
    _validate_geo_location_criteria(geo_location_criteria, err)
    # Get coordinate system for netcdf data
    if data_cs.startswith('+'):
        data_proj = pyproj.Proj(data_cs)
    else:
        data_proj = pyproj.Proj(proj=data_cs)
    target_proj = pyproj.Proj(target_cs)

    if geo_location_criteria is None:   # get all geo_pts in dataset
        xy_mask = np.ones(np.size(x), dtype=bool)
    else:
        poly = geo_location_criteria.buffer(padding)
        if clip_in_data_cs:
            # Find bounding polygon in data coordinate system
            project = partial(pyproj.transform, target_proj, data_proj)
            # poly = geo_location_criteria.buffer(padding)
            poly_prj = transform(project, poly)
            p_poly = prep(poly_prj)
        else:
            p_poly = prep(poly)
            x, y = pyproj.transform(data_proj, target_proj, x, y)

        pts_in_file = MultiPoint(np.dstack((x, y)).reshape(-1, 2))
        xy_mask = np.array(list(map(p_poly.contains, pts_in_file)))

    # Check if there is at least one point extaracted and raise error if there isn't
    if not xy_mask.any():
        raise err("No points in dataset which are within the geo_location_criteria polygon.")
    xy_inds = np.nonzero(xy_mask)[0]
    if clip_in_data_cs:
        # Transform from source coordinates to target coordinates
        xx, yy = pyproj.transform(data_proj, target_proj, x[xy_mask], y[xy_mask])
    else:
        xx, yy = x[xy_mask], y[xy_mask]
    return xx, yy, xy_mask, slice(xy_inds[0], xy_inds[-1] + 1)

def _make_time_slice(time, utc_period, err):
    idx_min = np.argmin(time <= utc_period.start) - 1  # raise error if result is -1
    idx_max = np.argmax(time >= utc_period.end)  # raise error if result is 0
    if idx_min < 0:
        raise err(
                "The earliest time in repository ({}) is later than the start of the period for which data is "
                "requested ({})".format(UTC.to_string(int(time[0])), UTC.to_string(utc_period.start)))
    if idx_max == 0:
        raise err(
                "The latest time in repository ({}) is earlier than the end of the period for which data is "
                "requested ({})".format(UTC.to_string(int(time[-1])), UTC.to_string(utc_period.end)))

    issubset = True if idx_max < len(time) - 1 else False
    time_slice = slice(idx_min, idx_max+1)
    return time_slice, issubset

def _slice_var_1D(nc_var, xy_var_name, xy_slice, xy_mask, slices={}): # , time_slice=None, ensemble_member=None):
    dims = nc_var.dimensions
    data_slice = len(nc_var.dimensions) * [slice(None)]
    # if time_slice is not None and "time" in dims:
    #     data_slice[dims.index("time")] = time_slice
    # if ensemble_member is not None and "ensemble_member" in dims:
    #     data_slice[dims.index("ensemble_member")] = ensemble_member
    for k, v in slices.items():
        if k in dims and v is not None:
            data_slice[dims.index(k)] = v
    data_slice[dims.index(xy_var_name)] = xy_slice
    #data_slice[dims.index("time")] = time_slice  # data_time_slice
    xy_slice_mask = [xy_mask[xy_slice] if dim == xy_var_name else slice(None) for dim in dims]
    pure_arr = nc_var[data_slice][xy_slice_mask]
    if isinstance(pure_arr, np.ma.core.MaskedArray):
        # print(pure_arr.fill_value)
        pure_arr = pure_arr.filled(np.nan)
    return pure_arr

def _slice_var_2D(nc_var, x_var_name, y_var_name, x_slice, y_slice, x_inds, y_inds, err, slices={}): #, time_slice=None, ensemble_member=None):
    dims = nc_var.dimensions
    data_slice = len(nc_var.dimensions) * [slice(None)]
    # if time_slice is not None and "time" in dims:
    #     data_slice[dims.index("time")] = time_slice
    # if ensemble_member is not None and "ensemble_member" in dims:
    #     data_slice[dims.index("ensemble_member")] = ensemble_member
    for k, v in slices.items():
        if k in dims and v is not None:
            data_slice[dims.index(k)] = v
    # from the whole dataset, slice pts within the polygons's bounding box
    data_slice[dims.index(x_var_name)] = x_slice  # m_x
    data_slice[dims.index(y_var_name)] = y_slice  # m_y
    # from the points within the bounding box, slice pts within the polygon
    new_slice = len(nc_var.dimensions) * [slice(None)]
    new_slice[dims.index(x_var_name)] = x_inds
    new_slice[dims.index(y_var_name)] = y_inds
    new_slice = [s for i,s in enumerate(new_slice) if not isinstance(data_slice[i], int)]
    # identify the height dimension, which should have a length of 1 and set its slice to 0
    # hgt_dim_nm = [nm for nm in dims if nm not in ['time', 'ensemble_member', x_var_name, y_var_name]][0]
    dim_nms = [x_var_name, y_var_name] + list(slices.keys())
    extra_dim = [nm for nm in dims if nm not in dim_nms]
    if len(extra_dim) == 1:
        hgt_dim_nm = [nm for nm in dims if nm not in dim_nms][0]
        if "ensemble_member" in dims:
            dims_flat = [d for d in dims if d != x_var_name]
            slc = [0 if d == hgt_dim_nm else slice(None) for d in dims_flat]
            return nc_var[data_slice][new_slice][slc]
        else:
            new_slice[dims.index(hgt_dim_nm)] = 0
            return nc_var[data_slice][new_slice]
    elif len(extra_dim) == 0:
        return nc_var[data_slice][new_slice]
    else:
        raise err("Variable '{}' has more dimensions than required.".format(nc_var.name))

def _get_files(_directory, _filename, t_c, err):
    file_names = [g for g in os.listdir(_directory) if re.findall(_filename, g)]
    if len(file_names) == 0:
        raise err('No matches found for file_pattern = {} and t_c = {} '.format(_filename, UTC.to_string(t_c)))
    match_files = []
    match_times = []
    for fn in file_names:

        t = UTC.time(*[int(x) for x in re.search(_filename, fn).groups()])
        if t <= t_c:
            match_files.append(fn)
            match_times.append(t)
    if match_files:
        return os.path.join(_directory, match_files[np.argsort(match_times)[-1]])
    raise err("No matches found for file_pattern = {} and t_c = {} ".format(_filename, UTC.to_string(t_c)))

=======
from shyft import api

source_type_map = {"relative_humidity": api.RelHumSource,
                   "temperature": api.TemperatureSource,
                   "precipitation": api.PrecipitationSource,
                   "radiation": api.RadiationSource,
                   "wind_speed": api.WindSpeedSource}

source_vector_map = {"relative_humidity": api.RelHumSourceVector,
                     "temperature": api.TemperatureSourceVector,
                     "precipitation": api.PrecipitationSourceVector,
                     "radiation": api.RadiationSourceVector,
                     "wind_speed": api.WindSpeedSourceVector}
>>>>>>> 492d1d97

def calc_RH(T, Td, p):
    """ Calculates relative humidity from air_temperature, dew_point_temperature and pressure."""
    # Constants used in RH calculation
    __a1_w = 611.21  # Pa
    __a3_w = 17.502
    __a4_w = 32.198  # K

    __a1_i = 611.21  # Pa
    __a3_i = 22.587
    __a4_i = -20.7  # K

    __T0 = 273.16  # K
    __Tice = 205.16  # K

    def calc_q(T, p, alpha):
        e_w = __a1_w * np.exp(__a3_w * ((T - __T0) / (T - __a4_w)))
        e_i = __a1_i * np.exp(__a3_i * ((T - __T0) / (T - __a4_i)))
        q_w = 0.622 * e_w / (p - (1 - 0.622) * e_w)
        q_i = 0.622 * e_i / (p - (1 - 0.622) * e_i)
        return alpha * q_w + (1 - alpha) * q_i

    def calc_alpha(T):
        alpha = np.zeros(T.shape, dtype='float')
        # alpha[T<=Tice]=0.
        alpha[T >= __T0] = 1.
        indx = (T < __T0) & (T > __Tice)
        alpha[indx] = np.square((T[indx] - __Tice) / (__T0 - __Tice))
        return alpha

    alpha = calc_alpha(T)
    qsat = calc_q(T, p, alpha)
    q = calc_q(Td, p, alpha)
    return q / qsat


def calc_P(elev, seaLevelPressure=101325):
    """
    Compute surface pressure at a particular altitude given a sea level pressure

    elev: meters
    seaLevelPressure: pa
    """
    g = 9.80665;  # m/s2
    T0 = 288.15;  # K
    L = -0.0065;  # K/m
    M = 0.0289644  # kg/mol
    R = 8.3144598  # J/mol/K
    value = seaLevelPressure * (T0 / (T0 + L * (elev))) ** (g * M / (R * L))
    return value

def _clip_ensemble_of_geo_timeseries(ensemble, utc_period, err):
    """
    Clip ensemble og source-keyed dictionaries of geo-ts according to utc_period

    Parameters
    ----------
    ensemble: list
        List of dictionaries keyed by time series type, where values are
        api vectors of geo located time series over the same time axis
    utc_period: api.UtcPeriod
        The utc time period that should (as a minimum) be covered.
    """
    if utc_period is None:
        return ensemble
    else:
        # TODO; fix so it treats INSTNAT TYPE separetly from AVERAGE
        ta = ensemble[0][list(ensemble[0].keys())[0]][0].ts.time_axis
        if ta.total_period().start > utc_period.start or ta.total_period().end < utc_period.end:
            raise err("Time axis does not cover utc_period.")
        idx_start = np.argmax(ta.time_points > utc_period.start) - 1
        idx_end = np.argmin(ta.time_points < utc_period.end)
        if idx_start > 0 or idx_end < len(ta.time_points) - 1:
            if ta.timeaxis_type == api.TimeAxisType.FIXED:
                dt = ta.time(1) - ta.time(0)
                n = int(idx_end - idx_start)
                ta = api.TimeAxis(int(ta.time_points[idx_start]), dt, n)
            else:
                time_points = api.UtcTimeVector(ta.time_points[idx_start:idx_end].tolist())
                t_end = ta.time_points[idx_end]
                ta = api.TimeAxis(time_points, int(t_end))
            return [{key: source_vector_map[key]([source_type_map[key](s.mid_point(), s.ts.average(ta))
                                                  for s in geo_ts]) for key, geo_ts in f.items()} for f in ensemble]
        else:
            return ensemble<|MERGE_RESOLUTION|>--- conflicted
+++ resolved
@@ -1,7 +1,6 @@
 import os
 import re
 import numpy as np
-<<<<<<< HEAD
 import pyproj
 from shapely.ops import transform
 from shapely.prepared import prep
@@ -16,6 +15,12 @@
                         "precipitation": api.PrecipitationSource,
                         "radiation": api.RadiationSource,
                         "wind_speed": api.WindSpeedSource}
+
+source_vector_map = {"relative_humidity": api.RelHumSourceVector,
+                     "temperature": api.TemperatureSourceVector,
+                     "precipitation": api.PrecipitationSourceVector,
+                     "radiation": api.RadiationSourceVector,
+                     "wind_speed": api.WindSpeedSourceVector}
 
 series_type = {"relative_humidity": api.POINT_INSTANT_VALUE,
                     "temperature": api.POINT_INSTANT_VALUE,
@@ -394,22 +399,6 @@
         return os.path.join(_directory, match_files[np.argsort(match_times)[-1]])
     raise err("No matches found for file_pattern = {} and t_c = {} ".format(_filename, UTC.to_string(t_c)))
 
-=======
-from shyft import api
-
-source_type_map = {"relative_humidity": api.RelHumSource,
-                   "temperature": api.TemperatureSource,
-                   "precipitation": api.PrecipitationSource,
-                   "radiation": api.RadiationSource,
-                   "wind_speed": api.WindSpeedSource}
-
-source_vector_map = {"relative_humidity": api.RelHumSourceVector,
-                     "temperature": api.TemperatureSourceVector,
-                     "precipitation": api.PrecipitationSourceVector,
-                     "radiation": api.RadiationSourceVector,
-                     "wind_speed": api.WindSpeedSourceVector}
->>>>>>> 492d1d97
-
 def calc_RH(T, Td, p):
     """ Calculates relative humidity from air_temperature, dew_point_temperature and pressure."""
     # Constants used in RH calculation
