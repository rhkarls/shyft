--- conflicted
+++ resolved
@@ -1,434 +1,421 @@
-﻿from __future__ import absolute_import
-from __future__ import print_function
-from builtins import range
-import os
-import numpy as np
-from netCDF4 import Dataset
-from shyft import api
-from .. import interfaces
-from .time_conversion import convert_netcdf_time
-<<<<<<< HEAD
-from .utils import calc_RH, _slice_var_2D, _limit_2D, _make_time_slice, _numpy_to_geo_ts_vec, _get_files
-=======
-from .utils import calc_RH
-from .utils import calc_P
->>>>>>> 492d1d97
-
-UTC = api.Calendar()
-
-class MetNetcdfDataRepositoryError(Exception):
-    pass
-
-
-class MetNetcdfDataRepository(interfaces.GeoTsRepository):
-    """
-    Repository for geo located timeseries given as Arome(*) or EC(**) data in
-    netCDF files.
-
-    NetCDF dataset assumptions:
-        * Root group has variables:
-            * time: timestamp (int) array with seconds since epoc
-                    (1970.01.01 00:00, UTC) for each data point
-            * x: float array of latitudes
-            * y: float array of longitudes
-        * Root group has subset of variables:
-            * relative_humidity_2m: float array of dims (time, 1, y, x)
-            * air_temperature_2m: float array of dims (time, 1, y, x)
-            * altitude: float array of dims (y, x)
-            * precipitation_amount: float array of dims (time, y, x)
-            * x_wind_10m: float array of dims (time, y, x)
-            * y_wind_10m: float array of dims (time, y, x)
-            * integral_of_surface_downwelling_shortwave_flux_in_air_wrt_time:
-              float array of dims (time, 1, y, x)
-            * All variables are assumed to have the attribute grid_mapping
-              which should be a reference to a variable in the root group
-              that has an attribute named proj4. Example code:
-                ds = netCDF4.Dataset(arome_file)
-                var = "precipitation_amount"
-                mapping = ds.variables[var].grid_mapping
-                proj = ds.variables[mapping].proj4
-
-
-    (*) Arome NWP model output is from:
-        http://thredds.met.no/thredds/catalog/meps25files/catalog.html
-    (**) EC model output is from:
-        https://thredds.met.no/thredds/catalog/ecmwf/atmo/catalog.html
-        Contact:
-            Name: met.no
-            Organization: met.no
-            Email: thredds@met.no
-            Phone: +47 22 96 30 00
-
-    """
-
-    _G = 9.80665 #  WMO-defined gravity constant to calculate the height in metres from geopotential
-
-<<<<<<< HEAD
-    def __init__(self, epsg, directory, filename=None, padding=5000., elevation_file=None, allow_subset=False):
-=======
-    def __init__(self, epsg, directory, filename=None, ensemble_member=0,
-                 padding=5000., elevation_file=None, allow_subset=False):
->>>>>>> 492d1d97
-        """
-        Construct the netCDF4 dataset reader for data from Arome or EC NWP model,
-        and initialize data retrieval.
-
-        Parameters
-        ----------
-        epsg: string
-            Unique coordinate system id for result coordinates.
-        directory: string
-            Path to directory holding one or possibly more arome data files.
-            os.path.isdir(directory) should be true, or exception is raised.
-        filename: string, optional
-            Name of netcdf file in directory that contains spatially
-            distributed input data. Can be a regex pattern as well, in case
-            it is used for forecasts or ensambles.
-        padding: float, optional
-            padding in meters
-        elevation_file: string, optional
-            Name of netcdf file of same dimensions in x and y, subject to
-            constraints given by bounding box and padding, that contains
-            elevation that should be used in stead of elevations in file.
-        allow_subset: bool
-            Allow extraction of a subset of the given source fields
-            instead of raising exception.
-        """
-<<<<<<< HEAD
-        self._directory = os.path.expandvars(directory)
-=======
-        #directory = directory.replace('${SHYFTDATA}', os.getenv('SHYFTDATA', '.'))
-        self.ensemble_member = ensemble_member
-        self._directory = directory
-        if directory is not None:
-            self._directory = os.path.expandvars(directory)
-        else:
-            filename = os.path.expandvars(filename)
->>>>>>> 492d1d97
-        self._filename = filename
-        if filename is None:
-            self._filename = "(\d{4})(\d{2})(\d{2})[T_](\d{2})Z?.nc$"
-        self.allow_subset = allow_subset
-        if not os.path.isfile(filename):
-            if not os.path.isdir(self._directory):
-                raise MetNetcdfDataRepositoryError("No such directory '{}'".format(self._directory))
-
-        if elevation_file is not None:
-            # self.elevation_file = os.path.join(self._directory, elevation_file)
-            if not os.path.isfile(self.elevation_file):
-                raise MetNetcdfDataRepositoryError(
-                    "Elevation file '{}' not found".format(self.elevation_file))
-        else:
-            self.elevation_file = None
-
-        self.shyft_cs = "+init=EPSG:{}".format(epsg)
-        self._padding = padding
-
-        # Field names and mappings
-        self._arome_shyft_map = {
-            'dew_point_temperature_2m': 'dew_point_temperature_2m',
-            'surface_air_pressure': 'surface_air_pressure',
-            'sea_level_pressure': 'sea_level_pressure',
-            "relative_humidity_2m": "relative_humidity",
-            "air_temperature_2m": "temperature",
-            #"altitude": "z",
-            "precipitation_amount": "precipitation",
-            "precipitation_amount_acc": "precipitation",
-            "x_wind_10m": "x_wind",
-            "y_wind_10m": "y_wind",
-            "integral_of_surface_downwelling_shortwave_flux_in_air_wrt_time": "radiation"}
-
-        self.var_units = {"air_temperature_2m": ['K'],
-                          "relative_humidity_2m": ['1'],
-                          "precipitation_amount_acc": ['kg/m^2', 'Mg/m^2', 'm', 'mm'],
-                          "precipitation_amount": ['kg/m^2', 'Mg/m^2', 'm', 'mm'],
-                          "x_wind_10m": ['m/s'],
-                          "y_wind_10m": ['m/s'],
-                          "integral_of_surface_downwelling_shortwave_flux_in_air_wrt_time": ['W s/m^2'],
-                          'dew_point_temperature_2m': ['K'],
-                          'surface_air_pressure': ['Pa'],
-                          'sea_level_pressure': ['Pa'],
-                          }
-
-        self._shift_fields = ("precipitation_amount", "precipitation_amount_acc",
-                              "integral_of_surface_downwelling_shortwave_flux_in_air_wrt_time")
-
-    def get_timeseries(self, input_source_types, utc_period, geo_location_criteria=None):
-        """
-        see shyft.repository.interfaces.GeoTsRepository
-        """
-        if self._directory is not None:
-            filename = os.path.join(self._directory, self._filename)
-        else:
-            filename = self._filename
-        if not os.path.isfile(filename):
-            raise MetNetcdfDataRepositoryError("File '{}' not found".format(filename))
-        with Dataset(filename) as dataset:
-            return self._get_data_from_dataset(dataset, input_source_types,
-                                               utc_period, geo_location_criteria, ensemble_member=self.ensemble_member)
-
-    def get_timeseries_ensemble(self, input_source_types, utc_period, geo_location_criteria=None):
-        """
-        Parameters
-        ----------
-        see interfaces.GeoTsRepository
-
-        Returns
-        -------
-        see interfaces.GeoTsRepository
-        """
-        if self._directory is not None:
-            filename = os.path.join(self._directory, self._filename)
-        else:
-            filename = self._filename
-        if not os.path.isfile(filename):
-            raise MetNetcdfDataRepositoryError("File '{}' not found".format(filename))
-        with Dataset(filename) as dataset:
-            return self._get_data_from_dataset(dataset, input_source_types,
-                                               utc_period, geo_location_criteria)
-
-    def get_forecast(self, input_source_types, utc_period, t_c, geo_location_criteria=None):
-        """
-        see shyft.repository.interfaces.GeoTsRepository
-        """
-        filename = _get_files(self._directory, self._filename, t_c, MetNetcdfDataRepositoryError)
-        with Dataset(filename) as dataset:
-            return self._get_data_from_dataset(dataset, input_source_types, utc_period,
-                                               geo_location_criteria, ensemble_member=self.ensemble_member)
-
-    def get_forecast_ensemble(self, input_source_types, utc_period,
-                              t_c, geo_location_criteria=None):
-        """
-        see shyft.repository.interfaces.GeoTsRepository
-        """
-        filename = _get_files(self._directory, self._filename, t_c, MetNetcdfDataRepositoryError)
-        with Dataset(filename) as dataset:
-            return self._get_data_from_dataset(dataset, input_source_types, utc_period,
-                                               geo_location_criteria, ensemble_member=None)
-
-    def _check_and_get_coord_vars(self, dataset, var_types):
-        cs = []
-        coord_names = []
-        for k, v in self._arome_shyft_map.items():
-            if v in var_types and k in dataset.variables:
-                cs.append(dataset.variables[k].getncattr('grid_mapping'))
-                coord_names.append([d for d in dataset.variables[k].dimensions if d in ['time', 'x', 'y', 'latitude', 'longitude']])
-        if not all(elem == cs[0] for elem in cs):
-            MetNetcdfDataRepositoryError('Requested vars have different coord_sys. Do index extraction per var.')
-        if not all(elem == coord_names[0] for elem in coord_names):
-            MetNetcdfDataRepositoryError('Requested vars have different coords. Do index extraction per var.')
-        time = dataset.variables.get("time", None)
-        if not time:
-            raise MetNetcdfDataRepositoryError("Time variable not found in dataset.")
-        time = convert_netcdf_time(time.units, time)
-
-        if 'y' in coord_names[0]:
-            x = dataset.variables.get("x", None)
-            y = dataset.variables.get("y", None)
-        elif 'latitude' in coord_names[0]:
-            x = dataset.variables.get("longitude", None)
-            y = dataset.variables.get("latitude", None)
-        else:
-            MetNetcdfDataRepositoryError('No recognized coordinate dimension names found.')
-
-        if not all([x, y]):
-            raise MetNetcdfDataRepositoryError("Spatial Coordinate variables not found in dataset.")
-        if 'y' in coord_names[0]:
-            if not all([var.units in ['km', 'm'] for var in [x, y]]) and x.units == y.units:
-                raise MetNetcdfDataRepositoryError("The unit for x and y coordinates should be either m or km.")
-        else:
-            if not (y.units == 'degrees_north' and x.units == 'degrees_east'):
-                raise MetNetcdfDataRepositoryError("The unit for latitude and longitude coordinates should be "
-                                               "'degrees_north' and 'degrees_east' repectively.")
-        coord_conv = 1.
-        if y.units == 'km':
-            coord_conv = 1000.
-
-        data_cs = dataset.variables.get(cs[0], None)
-        if data_cs is None:
-            raise MetNetcdfDataRepositoryError("No coordinate system information in dataset.")
-        return time, x, y, data_cs, coord_conv
-
-    def _get_data_from_dataset(self, dataset, input_source_types, utc_period,
-                               geo_location_criteria, ensemble_member=None):
-
-        if "wind_speed" in input_source_types:
-            input_source_types = list(input_source_types)  # We change input list, so take a copy
-            input_source_types.remove("wind_speed")
-            input_source_types.append("x_wind")
-            input_source_types.append("y_wind")
-
-        no_temp = False
-        if "temperature" not in input_source_types: no_temp = True
-        # To handel the empty relative_humidity_2m variable included in netcdf files created from ecmwf data flow
-        # if "relative_humidity_2m" in dataset.variables:
-        #     rh = dataset.variables['relative_humidity_2m'][:]
-        #     ecmwf_fetching_error = isinstance(rh, np.ma.core.MaskedArray)
-        # else:
-        #     ecmwf_fetching_error = False
-        # if "relative_humidity" in input_source_types and ("relative_humidity_2m" not in dataset.variables or ecmwf_fetching_error):
-
-        # estimate from surface_air_preasure...
-        if "relative_humidity" in input_source_types and all([var in dataset.variables for var in ["surface_air_pressure", "dew_point_temperature_2m"]]):
-            if not isinstance(input_source_types, list):
-                input_source_types = list(input_source_types)  # We change input list, so take a copy
-            input_source_types.remove("relative_humidity")
-            input_source_types.extend(["surface_air_pressure", "dew_point_temperature_2m"])
-            if no_temp: input_source_types.extend(["temperature"])
-        # ...or from sea_level_preasure
-        if "relative_humidity" in input_source_types and all([var in dataset.variables for var in ["sea_level_pressure", "dew_point_temperature_2m"]]):
-            if not isinstance(input_source_types, list):
-                input_source_types = list(input_source_types)  # We change input list, so take a copy
-            input_source_types.remove("relative_humidity")
-            input_source_types.extend(["sea_level_pressure", "dew_point_temperature_2m"])
-            if no_temp: input_source_types.extend(["temperature"])
-
-        # Check for presence and consistency of coordinate variables
-        time, x_var, y_var, data_cs, coord_conv = self._check_and_get_coord_vars(dataset, input_source_types)
-        # Check units of meteorological variables
-        unit_ok = {k: dataset.variables[k].units in self.var_units[k]
-                   for k in dataset.variables.keys() if self._arome_shyft_map.get(k, None) in input_source_types}
-        if not all(unit_ok.values()):
-            raise MetNetcdfDataRepositoryError("The following variables have wrong unit: {}.".format(
-                ', '.join([k for k, v in unit_ok.items() if not v])))
-        # Make temporal slilce
-        time_slice, issubset = _make_time_slice(time, utc_period, MetNetcdfDataRepositoryError)
-        # Make spatial slice
-        x, y, (x_inds, y_inds), (x_slice, y_slice) = _limit_2D(x_var[:] * coord_conv, y_var[:] * coord_conv,
-                                                               data_cs.proj4, self.shyft_cs, geo_location_criteria,
-                                                               self._padding, MetNetcdfDataRepositoryError)
-        raw_data = {}
-        for k in dataset.variables.keys():
-            if self._arome_shyft_map.get(k, None) in input_source_types:
-                # if k in self._shift_fields and issubset:  # Add one to time slice
-                #     data_time_slice = slice(time_slice.start, time_slice.stop + 1)  # to supply the extra value that is needed for accumulated variables
-                # else:
-                #     data_time_slice = time_slice
-                data = dataset.variables[k]
-                pure_arr = _slice_var_2D(data, x_var.name, y_var.name, x_slice, y_slice, x_inds,
-                                         y_inds, MetNetcdfDataRepositoryError,
-                                         #slices={'time': data_time_slice, 'ensemble_member': ensemble_member})
-                                         slices = {'time': time_slice, 'ensemble_member': ensemble_member})
-                raw_data[self._arome_shyft_map[k]] = pure_arr, k, data.units
-
-        if self.elevation_file is not None:
-            _x, _y, z = self._read_elevation_file(self.elevation_file, x_var.name, y_var.name, geo_location_criteria)
-            assert np.linalg.norm(x - _x) < 1.0e-10  # x/y coordinates should match
-            assert np.linalg.norm(y - _y) < 1.0e-10
-        elif any([nm in dataset.variables.keys() for nm in ['altitude', 'surface_geopotential']]):
-            var_nm = ['altitude', 'surface_geopotential'][[nm in dataset.variables.keys() for nm in ['altitude', 'surface_geopotential']].index(True)]
-            z_data = dataset.variables[var_nm]
-            z = _slice_var_2D(z_data, x_var.name, y_var.name, x_slice, y_slice, x_inds, y_inds, MetNetcdfDataRepositoryError)
-            if var_nm == 'surface_geopotential':
-                z /= self._G
-        else:
-            raise MetNetcdfDataRepositoryError("No elevations found in dataset"
-                                           ", and no elevation file given.")
-
-        # Make sure requested fields are valid, and that dataset contains the requested data.
-        if not self.allow_subset and not (set(raw_data.keys()).issuperset(input_source_types)):
-            raise MetNetcdfDataRepositoryError("Could not find all data fields")
-
-        if set(("x_wind", "y_wind")).issubset(raw_data):
-            x_wind = raw_data.pop("x_wind")[0]
-            y_wind = raw_data.pop("y_wind")[0]
-            raw_data["wind_speed"] = np.sqrt(np.square(x_wind) + np.square(y_wind)), "wind_speed", 'm/s'
-        if set(("surface_air_pressure", "dew_point_temperature_2m")).issubset(raw_data):
-            sfc_p = raw_data.pop("surface_air_pressure")[0]
-            dpt_t = raw_data.pop("dew_point_temperature_2m")[0]
-            if no_temp:
-                sfc_t = raw_data.pop("temperature")[0]
-            else:
-                sfc_t = raw_data["temperature"][0]
-            raw_data["relative_humidity"] = calc_RH(sfc_t, dpt_t, sfc_p), "relative_humidity_2m", '1'
-        if set(("sea_level_pressure", "dew_point_temperature_2m")).issubset(raw_data):
-            sea_p = raw_data.pop("sea_level_pressure")[0]
-            dpt_t = raw_data.pop("dew_point_temperature_2m")[0]
-            if no_temp:
-                sfc_t = raw_data.pop("temperature")[0]
-            else:
-                sfc_t = raw_data["temperature"][0]
-            raw_data["relative_humidity"] = calc_RH(sfc_t, dpt_t, calc_P(z, sea_p)), "relative_humidity_2m", '1'
-        #print(data.dimensions)
-        #time_slice = slice(time_slice.start, time_slice.stop + 1)  # to supply the extra time that is needed for accumulated variables
-        if ensemble_member is None and 'ensemble_member' in data.dimensions:
-            dims_flat = [d for d in data.dimensions if d in ['time', 'ensemble_member', x_var.name]]
-            ens_dim_idx = dims_flat.index('ensemble_member')
-            ens_slice = len(dims_flat) * [slice(None)]
-            returned_data = []
-            for i in range(dataset.dimensions['ensemble_member'].size):
-                ens_slice[ens_dim_idx] = i
-                #print([(k, raw_data[k][0].shape) for k in raw_data])
-                ensemble_raw = {k: (raw_data[k][0][ens_slice], raw_data[k][1], raw_data[k][2]) for k in raw_data.keys()}
-                #print([(k,ensemble_raw[k][0].shape) for k in ensemble_raw])
-                returned_data.append(_numpy_to_geo_ts_vec(self._transform_raw(ensemble_raw, time[time_slice]),#, issubset=issubset)
-                                                          x, y, z, MetNetcdfDataRepositoryError))
-        else:
-            returned_data = _numpy_to_geo_ts_vec(self._transform_raw(raw_data, time[time_slice]),#, issubset=issubset),
-                                                 x, y, z, MetNetcdfDataRepositoryError)
-        return returned_data
-
-    def _read_elevation_file(self, filename, x_var_name, y_var_name, geo_location_criteria):
-        with Dataset(filename) as dataset:
-            elev = dataset.variables["altitude"]
-            if "altitude" not in dataset.variables.keys():
-                raise interfaces.InterfaceError(
-                    "File '{}' does not contain altitudes".format(filename))
-            x, y, (x_inds, y_inds), (x_slice, y_slice) = _limit_2D(dataset.variables[x_var_name][:], dataset.variables[y_var_name][:],
-                                                                   dataset.variables[elev.grid_mapping].proj4, self.shyft_cs, geo_location_criteria,
-                                                                   self._padding, MetNetcdfDataRepositoryError)
-            z = _slice_var_2D(elev, x_var_name, y_var_name, x_slice, y_slice, x_inds, y_inds, MetNetcdfDataRepositoryError)
-            return x, y, z
-
-    def _transform_raw(self, data, time):#, issubset=False):
-        """
-        We need full time if deaccumulating
-        """
-
-        def noop_time(t):
-            # if issubset:
-            #     t = t[:-1]
-            dt_last = int(t[-1] - t[-2])
-            if np.all(t[1:] - t[:-1] == dt_last):  # fixed_dt time axis
-                return api.TimeAxis(int(t[0]), dt_last, len(t))
-            else:  # point_type time axis
-                return api.TimeAxis(api.UtcTimeVector.from_numpy(t.astype(int)), int(t[-1] + dt_last))
-
-        def dacc_time(t):
-            dt_last = int(t[-1] - t[-2])
-            if np.all(t[1:] - t[:-1] == dt_last):  # fixed_dt time axis
-                return api.TimeAxis(int(t[0]), dt_last, len(t) - 1)
-            else:
-                return api.TimeAxis(api.UtcTimeVector.from_numpy(t[:-1].astype(int)), int(t[-1]))
-
-        def noop_space(x):
-            return x
-
-        def air_temp_conv(T):  # from kelvin to degree_celcius
-            return T - 273.15
-
-        def prec_conv(p, unit):
-            factor = 1.
-            if unit in ['Mg/m^2', 'm']:  # from m (Mg/m2) to mm (kg/m2)
-                factor = 1000.
-            return factor * p[1:]
-
-        def prec_acc_conv(p, t, unit):
-            factor = 1.
-            if unit in ['Mg/m^2', 'm']:  # from m (Mg/m2) to mm (kg/m2) and from mm/delta_t to mm/1hour
-                factor = 1000.
-            f = factor * api.deltahours(1) / (t[1:] - t[:-1])
-            return np.clip((p[1:, :] - p[:-1, :]) * f[:, np.newaxis], 0.0, 1000.0)
-
-        def rad_acc_conv(r, t):  # from W s/m2 to W/m2
-            return np.clip((r[1:, :] - r[:-1, :]) / (t[1:] - t[:-1])[:, np.newaxis], 0.0, 5000.0)
-
-        convert_map = {"wind_speed": lambda x, t, u: (noop_space(x), noop_time(t)),
-                       "relative_humidity_2m": lambda x, t, u: (noop_space(x), noop_time(t)),
-                       "air_temperature_2m": lambda x, t, u: (air_temp_conv(x), noop_time(t)),
-                       "integral_of_surface_downwelling_shortwave_flux_in_air_wrt_time":
-                       lambda x, t, u: (rad_acc_conv(x, t), dacc_time(t)),
-                       "precipitation_amount": lambda x, t, u: (prec_conv(x, u), dacc_time(t)),
-                       "precipitation_amount_acc": lambda x, t, u: (prec_acc_conv(x, t, u), dacc_time(t))}
-
-        return {k: convert_map[ak](v, time, unit) for k, (v, ak, unit) in data.items()}
+﻿from __future__ import absolute_import
+from __future__ import print_function
+from builtins import range
+import os
+import numpy as np
+from netCDF4 import Dataset
+from shyft import api
+from .. import interfaces
+from .time_conversion import convert_netcdf_time
+from .utils import  calc_P, calc_RH, _slice_var_2D, _limit_2D, _make_time_slice, _numpy_to_geo_ts_vec, _get_files
+
+UTC = api.Calendar()
+
+class MetNetcdfDataRepositoryError(Exception):
+    pass
+
+
+class MetNetcdfDataRepository(interfaces.GeoTsRepository):
+    """
+    Repository for geo located timeseries given as Arome(*) or EC(**) data in
+    netCDF files.
+
+    NetCDF dataset assumptions:
+        * Root group has variables:
+            * time: timestamp (int) array with seconds since epoc
+                    (1970.01.01 00:00, UTC) for each data point
+            * x: float array of latitudes
+            * y: float array of longitudes
+        * Root group has subset of variables:
+            * relative_humidity_2m: float array of dims (time, 1, y, x)
+            * air_temperature_2m: float array of dims (time, 1, y, x)
+            * altitude: float array of dims (y, x)
+            * precipitation_amount: float array of dims (time, y, x)
+            * x_wind_10m: float array of dims (time, y, x)
+            * y_wind_10m: float array of dims (time, y, x)
+            * integral_of_surface_downwelling_shortwave_flux_in_air_wrt_time:
+              float array of dims (time, 1, y, x)
+            * All variables are assumed to have the attribute grid_mapping
+              which should be a reference to a variable in the root group
+              that has an attribute named proj4. Example code:
+                ds = netCDF4.Dataset(arome_file)
+                var = "precipitation_amount"
+                mapping = ds.variables[var].grid_mapping
+                proj = ds.variables[mapping].proj4
+
+
+    (*) Arome NWP model output is from:
+        http://thredds.met.no/thredds/catalog/meps25files/catalog.html
+    (**) EC model output is from:
+        https://thredds.met.no/thredds/catalog/ecmwf/atmo/catalog.html
+        Contact:
+            Name: met.no
+            Organization: met.no
+            Email: thredds@met.no
+            Phone: +47 22 96 30 00
+
+    """
+
+    _G = 9.80665 #  WMO-defined gravity constant to calculate the height in metres from geopotential
+
+    def __init__(self, epsg, directory, filename=None, ensemble_member=0,
+                 padding=5000., elevation_file=None, allow_subset=False):
+        """
+        Construct the netCDF4 dataset reader for data from Arome or EC NWP model,
+        and initialize data retrieval.
+
+        Parameters
+        ----------
+        epsg: string
+            Unique coordinate system id for result coordinates.
+        directory: string
+            Path to directory holding one or possibly more arome data files.
+            os.path.isdir(directory) should be true, or exception is raised.
+        filename: string, optional
+            Name of netcdf file in directory that contains spatially
+            distributed input data. Can be a regex pattern as well, in case
+            it is used for forecasts or ensambles.
+        padding: float, optional
+            padding in meters
+        elevation_file: string, optional
+            Name of netcdf file of same dimensions in x and y, subject to
+            constraints given by bounding box and padding, that contains
+            elevation that should be used in stead of elevations in file.
+        allow_subset: bool
+            Allow extraction of a subset of the given source fields
+            instead of raising exception.
+        """
+        #directory = directory.replace('${SHYFTDATA}', os.getenv('SHYFTDATA', '.'))
+        self.ensemble_member = ensemble_member
+        self._directory = directory
+        if directory is not None:
+            self._directory = os.path.expandvars(directory)
+        else:
+            filename = os.path.expandvars(filename)
+        self._filename = filename
+        if filename is None:
+            self._filename = "(\d{4})(\d{2})(\d{2})[T_](\d{2})Z?.nc$"
+        self.allow_subset = allow_subset
+        if not os.path.isfile(filename):
+            if not os.path.isdir(self._directory):
+                raise MetNetcdfDataRepositoryError("No such directory '{}'".format(self._directory))
+
+        if elevation_file is not None:
+            # self.elevation_file = os.path.join(self._directory, elevation_file)
+            if not os.path.isfile(self.elevation_file):
+                raise MetNetcdfDataRepositoryError(
+                    "Elevation file '{}' not found".format(self.elevation_file))
+        else:
+            self.elevation_file = None
+
+        self.shyft_cs = "+init=EPSG:{}".format(epsg)
+        self._padding = padding
+
+        # Field names and mappings
+        self._arome_shyft_map = {
+            'dew_point_temperature_2m': 'dew_point_temperature_2m',
+            'surface_air_pressure': 'surface_air_pressure',
+            'sea_level_pressure': 'sea_level_pressure',
+            "relative_humidity_2m": "relative_humidity",
+            "air_temperature_2m": "temperature",
+            #"altitude": "z",
+            "precipitation_amount": "precipitation",
+            "precipitation_amount_acc": "precipitation",
+            "x_wind_10m": "x_wind",
+            "y_wind_10m": "y_wind",
+            "integral_of_surface_downwelling_shortwave_flux_in_air_wrt_time": "radiation"}
+
+        self.var_units = {"air_temperature_2m": ['K'],
+                          "relative_humidity_2m": ['1'],
+                          "precipitation_amount_acc": ['kg/m^2', 'Mg/m^2', 'm', 'mm'],
+                          "precipitation_amount": ['kg/m^2', 'Mg/m^2', 'm', 'mm'],
+                          "x_wind_10m": ['m/s'],
+                          "y_wind_10m": ['m/s'],
+                          "integral_of_surface_downwelling_shortwave_flux_in_air_wrt_time": ['W s/m^2'],
+                          'dew_point_temperature_2m': ['K'],
+                          'surface_air_pressure': ['Pa'],
+                          'sea_level_pressure': ['Pa'],
+                          }
+
+        self._shift_fields = ("precipitation_amount", "precipitation_amount_acc",
+                              "integral_of_surface_downwelling_shortwave_flux_in_air_wrt_time")
+
+    def get_timeseries(self, input_source_types, utc_period, geo_location_criteria=None):
+        """
+        see shyft.repository.interfaces.GeoTsRepository
+        """
+        if self._directory is not None:
+            filename = os.path.join(self._directory, self._filename)
+        else:
+            filename = self._filename
+        if not os.path.isfile(filename):
+            raise MetNetcdfDataRepositoryError("File '{}' not found".format(filename))
+        with Dataset(filename) as dataset:
+            return self._get_data_from_dataset(dataset, input_source_types,
+                                               utc_period, geo_location_criteria, ensemble_member=self.ensemble_member)
+
+    def get_timeseries_ensemble(self, input_source_types, utc_period, geo_location_criteria=None):
+        """
+        Parameters
+        ----------
+        see interfaces.GeoTsRepository
+
+        Returns
+        -------
+        see interfaces.GeoTsRepository
+        """
+        if self._directory is not None:
+            filename = os.path.join(self._directory, self._filename)
+        else:
+            filename = self._filename
+        if not os.path.isfile(filename):
+            raise MetNetcdfDataRepositoryError("File '{}' not found".format(filename))
+        with Dataset(filename) as dataset:
+            return self._get_data_from_dataset(dataset, input_source_types,
+                                               utc_period, geo_location_criteria)
+
+    def get_forecast(self, input_source_types, utc_period, t_c, geo_location_criteria=None):
+        """
+        see shyft.repository.interfaces.GeoTsRepository
+        """
+        filename = _get_files(self._directory, self._filename, t_c, MetNetcdfDataRepositoryError)
+        with Dataset(filename) as dataset:
+            return self._get_data_from_dataset(dataset, input_source_types, utc_period,
+                                               geo_location_criteria, ensemble_member=self.ensemble_member)
+
+    def get_forecast_ensemble(self, input_source_types, utc_period,
+                              t_c, geo_location_criteria=None):
+        """
+        see shyft.repository.interfaces.GeoTsRepository
+        """
+        filename = _get_files(self._directory, self._filename, t_c, MetNetcdfDataRepositoryError)
+        with Dataset(filename) as dataset:
+            return self._get_data_from_dataset(dataset, input_source_types, utc_period,
+                                               geo_location_criteria, ensemble_member=None)
+
+    def _check_and_get_coord_vars(self, dataset, var_types):
+        cs = []
+        coord_names = []
+        for k, v in self._arome_shyft_map.items():
+            if v in var_types and k in dataset.variables:
+                cs.append(dataset.variables[k].getncattr('grid_mapping'))
+                coord_names.append([d for d in dataset.variables[k].dimensions if d in ['time', 'x', 'y', 'latitude', 'longitude']])
+        if not all(elem == cs[0] for elem in cs):
+            MetNetcdfDataRepositoryError('Requested vars have different coord_sys. Do index extraction per var.')
+        if not all(elem == coord_names[0] for elem in coord_names):
+            MetNetcdfDataRepositoryError('Requested vars have different coords. Do index extraction per var.')
+        time = dataset.variables.get("time", None)
+        if not time:
+            raise MetNetcdfDataRepositoryError("Time variable not found in dataset.")
+        time = convert_netcdf_time(time.units, time)
+
+        if 'y' in coord_names[0]:
+            x = dataset.variables.get("x", None)
+            y = dataset.variables.get("y", None)
+        elif 'latitude' in coord_names[0]:
+            x = dataset.variables.get("longitude", None)
+            y = dataset.variables.get("latitude", None)
+        else:
+            MetNetcdfDataRepositoryError('No recognized coordinate dimension names found.')
+
+        if not all([x, y]):
+            raise MetNetcdfDataRepositoryError("Spatial Coordinate variables not found in dataset.")
+        if 'y' in coord_names[0]:
+            if not all([var.units in ['km', 'm'] for var in [x, y]]) and x.units == y.units:
+                raise MetNetcdfDataRepositoryError("The unit for x and y coordinates should be either m or km.")
+        else:
+            if not (y.units == 'degrees_north' and x.units == 'degrees_east'):
+                raise MetNetcdfDataRepositoryError("The unit for latitude and longitude coordinates should be "
+                                               "'degrees_north' and 'degrees_east' repectively.")
+        coord_conv = 1.
+        if y.units == 'km':
+            coord_conv = 1000.
+
+        data_cs = dataset.variables.get(cs[0], None)
+        if data_cs is None:
+            raise MetNetcdfDataRepositoryError("No coordinate system information in dataset.")
+        return time, x, y, data_cs, coord_conv
+
+    def _get_data_from_dataset(self, dataset, input_source_types, utc_period,
+                               geo_location_criteria, ensemble_member=None):
+
+        if "wind_speed" in input_source_types:
+            input_source_types = list(input_source_types)  # We change input list, so take a copy
+            input_source_types.remove("wind_speed")
+            input_source_types.append("x_wind")
+            input_source_types.append("y_wind")
+
+        no_temp = False
+        if "temperature" not in input_source_types: no_temp = True
+        # To handel the empty relative_humidity_2m variable included in netcdf files created from ecmwf data flow
+        # if "relative_humidity_2m" in dataset.variables:
+        #     rh = dataset.variables['relative_humidity_2m'][:]
+        #     ecmwf_fetching_error = isinstance(rh, np.ma.core.MaskedArray)
+        # else:
+        #     ecmwf_fetching_error = False
+        # if "relative_humidity" in input_source_types and ("relative_humidity_2m" not in dataset.variables or ecmwf_fetching_error):
+
+        # estimate from surface_air_preasure...
+        if "relative_humidity" in input_source_types and all([var in dataset.variables for var in ["surface_air_pressure", "dew_point_temperature_2m"]]):
+            if not isinstance(input_source_types, list):
+                input_source_types = list(input_source_types)  # We change input list, so take a copy
+            input_source_types.remove("relative_humidity")
+            input_source_types.extend(["surface_air_pressure", "dew_point_temperature_2m"])
+            if no_temp: input_source_types.extend(["temperature"])
+        # ...or from sea_level_preasure
+        if "relative_humidity" in input_source_types and all([var in dataset.variables for var in ["sea_level_pressure", "dew_point_temperature_2m"]]):
+            if not isinstance(input_source_types, list):
+                input_source_types = list(input_source_types)  # We change input list, so take a copy
+            input_source_types.remove("relative_humidity")
+            input_source_types.extend(["sea_level_pressure", "dew_point_temperature_2m"])
+            if no_temp: input_source_types.extend(["temperature"])
+
+        # Check for presence and consistency of coordinate variables
+        time, x_var, y_var, data_cs, coord_conv = self._check_and_get_coord_vars(dataset, input_source_types)
+        # Check units of meteorological variables
+        unit_ok = {k: dataset.variables[k].units in self.var_units[k]
+                   for k in dataset.variables.keys() if self._arome_shyft_map.get(k, None) in input_source_types}
+        if not all(unit_ok.values()):
+            raise MetNetcdfDataRepositoryError("The following variables have wrong unit: {}.".format(
+                ', '.join([k for k, v in unit_ok.items() if not v])))
+        # Make temporal slilce
+        time_slice, issubset = _make_time_slice(time, utc_period, MetNetcdfDataRepositoryError)
+        # Make spatial slice
+        x, y, (x_inds, y_inds), (x_slice, y_slice) = _limit_2D(x_var[:] * coord_conv, y_var[:] * coord_conv,
+                                                               data_cs.proj4, self.shyft_cs, geo_location_criteria,
+                                                               self._padding, MetNetcdfDataRepositoryError)
+        raw_data = {}
+        for k in dataset.variables.keys():
+            if self._arome_shyft_map.get(k, None) in input_source_types:
+                # if k in self._shift_fields and issubset:  # Add one to time slice
+                #     data_time_slice = slice(time_slice.start, time_slice.stop + 1)  # to supply the extra value that is needed for accumulated variables
+                # else:
+                #     data_time_slice = time_slice
+                data = dataset.variables[k]
+                pure_arr = _slice_var_2D(data, x_var.name, y_var.name, x_slice, y_slice, x_inds,
+                                         y_inds, MetNetcdfDataRepositoryError,
+                                         #slices={'time': data_time_slice, 'ensemble_member': ensemble_member})
+                                         slices = {'time': time_slice, 'ensemble_member': ensemble_member})
+                raw_data[self._arome_shyft_map[k]] = pure_arr, k, data.units
+
+        if self.elevation_file is not None:
+            _x, _y, z = self._read_elevation_file(self.elevation_file, x_var.name, y_var.name, geo_location_criteria)
+            assert np.linalg.norm(x - _x) < 1.0e-10  # x/y coordinates should match
+            assert np.linalg.norm(y - _y) < 1.0e-10
+        elif any([nm in dataset.variables.keys() for nm in ['altitude', 'surface_geopotential']]):
+            var_nm = ['altitude', 'surface_geopotential'][[nm in dataset.variables.keys() for nm in ['altitude', 'surface_geopotential']].index(True)]
+            z_data = dataset.variables[var_nm]
+            z = _slice_var_2D(z_data, x_var.name, y_var.name, x_slice, y_slice, x_inds, y_inds, MetNetcdfDataRepositoryError)
+            if var_nm == 'surface_geopotential':
+                z /= self._G
+        else:
+            raise MetNetcdfDataRepositoryError("No elevations found in dataset"
+                                           ", and no elevation file given.")
+
+        # Make sure requested fields are valid, and that dataset contains the requested data.
+        if not self.allow_subset and not (set(raw_data.keys()).issuperset(input_source_types)):
+            raise MetNetcdfDataRepositoryError("Could not find all data fields")
+
+        if set(("x_wind", "y_wind")).issubset(raw_data):
+            x_wind = raw_data.pop("x_wind")[0]
+            y_wind = raw_data.pop("y_wind")[0]
+            raw_data["wind_speed"] = np.sqrt(np.square(x_wind) + np.square(y_wind)), "wind_speed", 'm/s'
+        if set(("surface_air_pressure", "dew_point_temperature_2m")).issubset(raw_data):
+            sfc_p = raw_data.pop("surface_air_pressure")[0]
+            dpt_t = raw_data.pop("dew_point_temperature_2m")[0]
+            if no_temp:
+                sfc_t = raw_data.pop("temperature")[0]
+            else:
+                sfc_t = raw_data["temperature"][0]
+            raw_data["relative_humidity"] = calc_RH(sfc_t, dpt_t, sfc_p), "relative_humidity_2m", '1'
+        if set(("sea_level_pressure", "dew_point_temperature_2m")).issubset(raw_data):
+            sea_p = raw_data.pop("sea_level_pressure")[0]
+            dpt_t = raw_data.pop("dew_point_temperature_2m")[0]
+            if no_temp:
+                sfc_t = raw_data.pop("temperature")[0]
+            else:
+                sfc_t = raw_data["temperature"][0]
+            raw_data["relative_humidity"] = calc_RH(sfc_t, dpt_t, calc_P(z, sea_p)), "relative_humidity_2m", '1'
+        #print(data.dimensions)
+        #time_slice = slice(time_slice.start, time_slice.stop + 1)  # to supply the extra time that is needed for accumulated variables
+        if ensemble_member is None and 'ensemble_member' in data.dimensions:
+            dims_flat = [d for d in data.dimensions if d in ['time', 'ensemble_member', x_var.name]]
+            ens_dim_idx = dims_flat.index('ensemble_member')
+            ens_slice = len(dims_flat) * [slice(None)]
+            returned_data = []
+            for i in range(dataset.dimensions['ensemble_member'].size):
+                ens_slice[ens_dim_idx] = i
+                #print([(k, raw_data[k][0].shape) for k in raw_data])
+                ensemble_raw = {k: (raw_data[k][0][ens_slice], raw_data[k][1], raw_data[k][2]) for k in raw_data.keys()}
+                #print([(k,ensemble_raw[k][0].shape) for k in ensemble_raw])
+                returned_data.append(_numpy_to_geo_ts_vec(self._transform_raw(ensemble_raw, time[time_slice]),#, issubset=issubset)
+                                                          x, y, z, MetNetcdfDataRepositoryError))
+        else:
+            returned_data = _numpy_to_geo_ts_vec(self._transform_raw(raw_data, time[time_slice]),#, issubset=issubset),
+                                                 x, y, z, MetNetcdfDataRepositoryError)
+        return returned_data
+
+    def _read_elevation_file(self, filename, x_var_name, y_var_name, geo_location_criteria):
+        with Dataset(filename) as dataset:
+            elev = dataset.variables["altitude"]
+            if "altitude" not in dataset.variables.keys():
+                raise interfaces.InterfaceError(
+                    "File '{}' does not contain altitudes".format(filename))
+            x, y, (x_inds, y_inds), (x_slice, y_slice) = _limit_2D(dataset.variables[x_var_name][:], dataset.variables[y_var_name][:],
+                                                                   dataset.variables[elev.grid_mapping].proj4, self.shyft_cs, geo_location_criteria,
+                                                                   self._padding, MetNetcdfDataRepositoryError)
+            z = _slice_var_2D(elev, x_var_name, y_var_name, x_slice, y_slice, x_inds, y_inds, MetNetcdfDataRepositoryError)
+            return x, y, z
+
+    def _transform_raw(self, data, time):#, issubset=False):
+        """
+        We need full time if deaccumulating
+        """
+
+        def noop_time(t):
+            # if issubset:
+            #     t = t[:-1]
+            dt_last = int(t[-1] - t[-2])
+            if np.all(t[1:] - t[:-1] == dt_last):  # fixed_dt time axis
+                return api.TimeAxis(int(t[0]), dt_last, len(t))
+            else:  # point_type time axis
+                return api.TimeAxis(api.UtcTimeVector.from_numpy(t.astype(int)), int(t[-1] + dt_last))
+
+        def dacc_time(t):
+            dt_last = int(t[-1] - t[-2])
+            if np.all(t[1:] - t[:-1] == dt_last):  # fixed_dt time axis
+                return api.TimeAxis(int(t[0]), dt_last, len(t) - 1)
+            else:
+                return api.TimeAxis(api.UtcTimeVector.from_numpy(t[:-1].astype(int)), int(t[-1]))
+
+        def noop_space(x):
+            return x
+
+        def air_temp_conv(T):  # from kelvin to degree_celcius
+            return T - 273.15
+
+        def prec_conv(p, unit):
+            factor = 1.
+            if unit in ['Mg/m^2', 'm']:  # from m (Mg/m2) to mm (kg/m2)
+                factor = 1000.
+            return factor * p[1:]
+
+        def prec_acc_conv(p, t, unit):
+            factor = 1.
+            if unit in ['Mg/m^2', 'm']:  # from m (Mg/m2) to mm (kg/m2) and from mm/delta_t to mm/1hour
+                factor = 1000.
+            f = factor * api.deltahours(1) / (t[1:] - t[:-1])
+            return np.clip((p[1:, :] - p[:-1, :]) * f[:, np.newaxis], 0.0, 1000.0)
+
+        def rad_acc_conv(r, t):  # from W s/m2 to W/m2
+            return np.clip((r[1:, :] - r[:-1, :]) / (t[1:] - t[:-1])[:, np.newaxis], 0.0, 5000.0)
+
+        convert_map = {"wind_speed": lambda x, t, u: (noop_space(x), noop_time(t)),
+                       "relative_humidity_2m": lambda x, t, u: (noop_space(x), noop_time(t)),
+                       "air_temperature_2m": lambda x, t, u: (air_temp_conv(x), noop_time(t)),
+                       "integral_of_surface_downwelling_shortwave_flux_in_air_wrt_time":
+                       lambda x, t, u: (rad_acc_conv(x, t), dacc_time(t)),
+                       "precipitation_amount": lambda x, t, u: (prec_conv(x, u), dacc_time(t)),
+                       "precipitation_amount_acc": lambda x, t, u: (prec_acc_conv(x, t, u), dacc_time(t))}
+
+        return {k: convert_map[ak](v, time, unit) for k, (v, ak, unit) in data.items()}