from os import path
import numpy as np
from netCDF4 import Dataset
from shyft import api
from shyft import shyftdata_dir
from .. import interfaces
from .time_conversion import convert_netcdf_time
<<<<<<< HEAD
from .utils  import calc_RH, _limit_1D, _numpy_to_geo_ts_vec
=======
from .utils  import calc_RH, calc_P
>>>>>>> 492d1d97
import warnings
from shyft.repository.interfaces import ForecastSelectionCriteria

UTC = api.Calendar()


class ConcatDataRepositoryError(Exception):
    pass


class ConcatDataRepository(interfaces.GeoTsRepository):
    """
    Repository for geo located forecasts in concatenated netCDF4 files.
    NetCDF4 dataset assumptions:
        * Dimensions:
            * time (unlimited)
            * lead_time
            * ensemble_member (optional)
            * grid_point
        * Variables:
            * time:(float) array with periodic forecast creation timestamps in seconds since (1970.01.01 00:00, UTC)
            * lead_time:(float) array with hours since creation time
            * x: (float) array of latitudes of dims (grid_point)
            * y: (float) array of longitudes of dims (grid_point)
            * z: (float) array of altitudes [m] of dims (grid_point)
            * forecast_is_complete: flag array of dims (time)
            * crs: has attribute proj4, a string describing the coordinate system
        * Optional variables:
            * dew_point_temperature_2m: [K],
            * surface_air_pressure: [Pa],
            * relative_humidity_2m: [1],
            * air_temperature_2m: [K],
            * precipitation_amount: [kg/m^2],
            * precipitation_amount_acc: [kg/m^2],
            * x_wind_10m: [m/s],
            * y_wind_10m: [m/s],
            * windspeed_10m: [m/s],
            * integral_of_surface_downwelling_shortwave_flux_in_air_wrt_time: [W s/m^2]}
            * All optional variables are (float) array with dims (time, lead_time, [ensemble_member], grid_point)
    """

    _G = 9.80665  # WMO-defined gravity constant to calculate the height in metres from geopotential

    def __init__(self, epsg, filename, nb_pads=0, nb_lead_intervals_to_drop=0, nb_lead_intervals=None, fc_periodicity=1,
                 ensemble_member=0, padding=5000., use_filled_values=False):
        """
        Construct the netCDF4 dataset reader for concatenated gridded forecasts and initialize data retrieval.

        Parameters
        ----------
        epsg: string
            Unique coordinate system id for result coordinates. Currently "32632" and "32633" are supported.
        filename: string
            Path to netcdf file containing concatenated forecasts
        nb_pads: int, optional
            Extend forecast horizon with nb_pads lead times by replicating last values
        nb_lead_intervals_to_drop: int, optional
            Index of first lead time to read
        nb_lead_intervals: int, optional
            Number of lead time intervals to read
        fc_periodicity: int, optional
            Periodicity of forecast to read (i.e. if fc_periodicity=2 only reads values from every second forecast)
        ensemble_member: int, optional
            Ensemble member returned by get_timeseries, get_forecast and get_forecast_collection if dataset is of
            ensemble type (has dimension 'ensemble_member'). Must be non-negative integer less than dimension size of
            'ensemble_member'
        padding: float, optional
            Longidutinal and latitudinal padding in meters, added east, west, north and south
        use_filled_values: bool
            Use forecast with filled valued if True
        """

        filename = path.expandvars(filename)
        if not path.isabs(filename):
            # Relative paths will be prepended the data_dir
            filename = path.join(shyftdata_dir, filename)
        if not path.isfile(filename):
            raise ConcatDataRepositoryError("No such file '{}'".format(filename))
        self._filename = filename
        self.nb_pads = nb_pads
        self.nb_lead_intervals_to_drop = nb_lead_intervals_to_drop  # index of first lead time: starts from 0
        self.nb_lead_intervals = nb_lead_intervals
        self.fc_periodicity = fc_periodicity
        if ensemble_member is None:
            self.ensemble_member = 0
        else:
            self.ensemble_member = ensemble_member
        self.padding = padding
        self.shyft_cs = "+init=EPSG:{}".format(epsg)
        self.use_filled_values = use_filled_values

        with Dataset(self._filename) as dataset:
            self._get_time_structure_from_dataset(dataset)

        # Mapping netcdf_name: shyft_name. See also _transform_raw which contains associated transformations methods
        self._shyft_map = {"dew_point_temperature_2m": "dew_point_temperature_2m",
                           "surface_air_pressure": "surface_air_pressure",
                           "sea_level_pressure": "sea_level_pressure",
                           "relative_humidity_2m": "relative_humidity",
                           "air_temperature_2m": "temperature",
                           "precipitation_amount": "precipitation",
                           "precipitation_amount_acc": "precipitation",
                           "x_wind_10m": "x_wind",
                           "y_wind_10m": "y_wind",
                           "windspeed_10m": "wind_speed",
                           "integral_of_surface_downwelling_shortwave_flux_in_air_wrt_time": "radiation"}

        # Assumed unit for fields. These are checked against netcdf content in _validate_input
        self.var_units = {"dew_point_temperature_2m": ['K'],
                          "surface_air_pressure": ['Pa'],
                          "sea_level_pressure": ['Pa'],
                          "relative_humidity_2m": ['1'],
                          "air_temperature_2m": ['K'],
                          "precipitation_amount": ['kg/m^2'],
                          "precipitation_amount_acc": ['kg/m^2'],
                          "x_wind_10m": ['m/s'],
                          "y_wind_10m": ['m/s'],
                          "windspeed_10m": ['m/s'],
                          "integral_of_surface_downwelling_shortwave_flux_in_air_wrt_time": ['W s/m^2']}

        # Fields that need an additional lead_time to de-accumulate
        self._shift_fields = ("precipitation_amount_acc",
                              "integral_of_surface_downwelling_shortwave_flux_in_air_wrt_time")

        # geo-ts creation method
        self.create_geo_ts_type_map = {"relative_humidity": api.create_rel_hum_source_vector_from_np_array,
                                      "temperature": api.create_temperature_source_vector_from_np_array,
                                      "precipitation": api.create_precipitation_source_vector_from_np_array,
                                      "radiation": api.create_radiation_source_vector_from_np_array,
                                      "wind_speed": api.create_wind_speed_source_vector_from_np_array}

        # ts point interpretation policy
        self.series_type = {"relative_humidity": api.POINT_INSTANT_VALUE,
                            "temperature": api.POINT_INSTANT_VALUE,
                            "precipitation": api.POINT_AVERAGE_VALUE,
                            "radiation": api.POINT_AVERAGE_VALUE,
                            "wind_speed": api.POINT_INSTANT_VALUE}

    def _get_time_structure_from_dataset(self, dataset):
        """
        This function performs the following:
            * Get time (time stamps) and lead_time (hours) from NetCDF4 dataset.
            * Calculate lead times in seconds(lead_times_in_sec).
            * Determine number of lead times to use (fc_len_to_concat) when
              concated result is asked for by get_timeseries. Note that
              fc_len_to_concat is a function of the time step length in
              time (recall we assume periodic time steps), nb_lead_intervals_to_drop,
              fc_periodicity and resolution of lead_time
            * Validates ensemble_member
        """
        nb_lead_intervals_to_drop = self.nb_lead_intervals_to_drop
        fc_periodicity = self.fc_periodicity
        time = dataset.variables.get("time", None)
        lead_time = dataset.variables.get("lead_time", None)
        if not all([time, lead_time]):
            raise ConcatDataRepositoryError("Something is wrong with the dataset"
                                            "time or lead_time not found")
        time = convert_netcdf_time(time.units, time)
        self.time = time
        self.forecast_is_complete = dataset.variables.get("forecast_is_complete", None)
        self.lead_time = lead_time[:]
        self.lead_times_in_sec = lead_time[:] * 3600.
        if self.nb_lead_intervals is not None:
            if nb_lead_intervals_to_drop + self.nb_lead_intervals > len(self.lead_times_in_sec) - 1:
                raise  ConcatDataRepositoryError("'nb_lead_intervals_to_drop' + 'nb_lead_intervals' is too large")
        time_shift_with_drop = time + self.lead_times_in_sec[nb_lead_intervals_to_drop]
        if len(time) == 1:
            self.fc_len_to_concat = None
        else:
            idx_max = np.argmax(time[0] + self.lead_times_in_sec >= time_shift_with_drop[fc_periodicity])
            self.fc_len_to_concat = idx_max - nb_lead_intervals_to_drop

        # Validate ensemble_member
        if 'ensemble_member' in dataset.dimensions:
            nb_ensemble_member = dataset.dimensions['ensemble_member'].size
            if self.ensemble_member >= nb_ensemble_member:
                raise ConcatDataRepositoryError(
                    "ensemble_member must be non-negative integer between 0 and {}".format(nb_ensemble_member))
        else:
            self.ensemble_member = 0

    def get_timeseries_ensemble(self, input_source_types, utc_period, geo_location_criteria=None):
        """
        Get ensemble of shyft source vectors of time series covering utc_period
        for input_source_types.

        Time series are constructed by concatenating values from forecasts
        according to fc_periodicity whose lead period
        (nb_lead_intervals_to_drop, nb_lead_intervals_to_drop + fc_len_to_concat)
        intersect the utc_period. See _get_time_structure_from_dataset for details
        on fc_len_to_concat.


        Parameters
        ----------
        see interfaces.GeoTsRepository

        Returns
        -------
        see interfaces.GeoTsRepository
        """
        if self.fc_len_to_concat is None: # case with only one time stamp in file
            t_c = api.utctime_now() if utc_period is None else None
            return self.get_forecast_ensemble(input_source_types, utc_period, t_c, geo_location_criteria)

        if self.fc_len_to_concat < 0 or \
                self.nb_lead_intervals_to_drop + self.fc_len_to_concat > len(self.lead_time) - 1:
            raise ConcatDataRepositoryError("'nb_lead_intervals_to_drop={}' is too large for concatenation"\
                                            .format(self.nb_lead_intervals_to_drop))

        with Dataset(self._filename) as dataset:
<<<<<<< HEAD
            # fc_selection_criteria ={'forecasts_with_start_within_period': utc_period}
            fc_selection_criteria = ForecastSelectionCriteria(forecasts_with_start_within_period=utc_period)
            extracted_data, x, y, z = self._get_data_from_dataset(dataset, input_source_types, fc_selection_criteria,
=======
            if utc_period is None:
                utc_period = api.UtcPeriod(int(self.time[0]), int(self.time[-1]))
            fc_selection_criteria = ForecastSelectionCriteria(forecasts_that_intersect_period=utc_period)
            extracted_data, geo_pts = self._get_data_from_dataset(dataset, input_source_types, fc_selection_criteria,
>>>>>>> 492d1d97
                                                                  geo_location_criteria,
                                                                  nb_lead_intervals=self.fc_len_to_concat, concat=True)
            # check if extra_intervals are required
            ta = list(extracted_data.values())[0][1] # time axis of first item
            ta_end = ta.total_period().end
            if ta_end <= utc_period.end: # try to extend extracted data with remainder of last forecast
                if ta_end == utc_period.end:
                    sec_to_extend = 1 # enough with one ekstra second if equality
                else:
                    sec_to_extend = utc_period.end - ta_end
                drop = self.nb_lead_intervals_to_drop + self.fc_len_to_concat
                idx = np.argmax(self.lead_times_in_sec[drop:] - self.lead_times_in_sec[drop] >= sec_to_extend)
                if idx == 0:
                    raise ConcatDataRepositoryError("The latest time in repository is earlier than the end of the "
                                                    "period for which data is requested")
                fc_selection_criteria = ForecastSelectionCriteria(latest_available_forecasts=
                                                             {'number_of_forecasts': 1, 'forecasts_older_than': ta_end})
                extra_data, _,_,_ = self._get_data_from_dataset(dataset, input_source_types, fc_selection_criteria,
                                    geo_location_criteria, nb_lead_intervals_to_drop=drop, nb_lead_intervals=idx,
                                    concat=False) # note: no concat here
                ta_extra = list(extra_data.values())[0][1][0]
                ta = api.TimeAxis(api.UtcTimeVector.from_numpy(np.append(ta.time_points, ta_extra.time_points[1:])))
                extracted_data = {k: (np.concatenate((extracted_data[k][0], np.squeeze(extra_data[k][0], axis=0))), ta)
                                                                                for k in list(extracted_data.keys())}
            # return self._convert_to_geo_timeseries(extracted_data, geo_pts, concat=True)
            return _numpy_to_geo_ts_vec(extracted_data, x, y, z, ConcatDataRepositoryError)

    def get_timeseries(self, input_source_types, utc_period, geo_location_criteria=None):
        """
        Same as get_timeseries_ensemble, but only returns one ensemble member
        as specified by ensemble_member.

        Parameters
        ----------
        see interfaces.GeoTsRepository

        Returns
        -------
        see interfaces.GeoTsRepository
        """
        # return self.get_timeseries_ensemble(input_source_types, utc_period, geo_location_criteria)[self.ensemble_member]
        # Same as get_timeseries_collection, but for only one member
        if self.fc_len_to_concat is None: # case with only one time stamp in file
            t_c = api.utctime_now() if utc_period is None else None
            return self.get_forecast(input_source_types, utc_period, utc_period.start, geo_location_criteria)

        if self.fc_len_to_concat < 0 or \
                self.nb_lead_intervals_to_drop + self.fc_len_to_concat > len(self.lead_time) - 1:
            raise ConcatDataRepositoryError("'nb_lead_intervals_to_drop={}' is too large for concatenation" \
                                            .format(self.nb_lead_intervals_to_drop))

        with Dataset(self._filename) as dataset:
<<<<<<< HEAD
            # fc_selection_criteria ={'forecasts_with_start_within_period': utc_period}
            fc_selection_criteria = ForecastSelectionCriteria(forecasts_with_start_within_period=utc_period)
            extracted_data, x, y, z = self._get_data_from_dataset(dataset, input_source_types, fc_selection_criteria,
=======
            if utc_period is None:
                utc_period = api.UtcPeriod(int(self.time[0]), int(self.time[-1]))
            fc_selection_criteria = ForecastSelectionCriteria(forecasts_that_intersect_period=utc_period)
            extracted_data, geo_pts = self._get_data_from_dataset(dataset, input_source_types, fc_selection_criteria,
>>>>>>> 492d1d97
                                                                  geo_location_criteria,
                                                                  nb_lead_intervals=self.fc_len_to_concat, concat=True,
                                                                  ensemble_member=self.ensemble_member)
            # check if extra_intervals are required
            ta = list(extracted_data.values())[0][1] # time axis of first item
            ta_end = ta.total_period().end
            if ta_end <= utc_period.end: # try to extend extracted data with remainder of last forecast
                if ta_end == utc_period.end:
                    sec_to_extend = 1  # enough with one ekstra second if equality
                else:
                    sec_to_extend = utc_period.end - ta_end
                drop = self.nb_lead_intervals_to_drop + self.fc_len_to_concat
                idx = np.argmax(self.lead_times_in_sec[drop:] - self.lead_times_in_sec[drop] >= sec_to_extend)
                if idx == 0:
                    raise ConcatDataRepositoryError("The latest time in repository is earlier than the end of the "
                                                    "period for which data is requested")
                fc_selection_criteria = ForecastSelectionCriteria(latest_available_forecasts=
                                                             {'number_of_forecasts': 1, 'forecasts_older_than': ta_end})
                extra_data, _, _,_ = self._get_data_from_dataset(dataset, input_source_types, fc_selection_criteria,
                                    geo_location_criteria, nb_lead_intervals_to_drop=drop, nb_lead_intervals=idx,
                                    concat=False, ensemble_member=self.ensemble_member) # note: no concat here
                ta_extra = list(extra_data.values())[0][1][0]
                ta = api.TimeAxis(api.UtcTimeVector.from_numpy(np.append(ta.time_points, ta_extra.time_points[1:])))
                extracted_data = {k: (np.concatenate((extracted_data[k][0], np.squeeze(extra_data[k][0], axis=0))), ta)
                                                                                for k in list(extracted_data.keys())}
            #return self._convert_to_geo_timeseries(extracted_data, geo_pts, concat=True)[0]
            return _numpy_to_geo_ts_vec(extracted_data, x, y, z, ConcatDataRepositoryError)

    def get_forecast_ensemble_collection(self, input_source_types, fc_selection_criteria, geo_location_criteria=None):
        """
        Get all forecast (as shyft source vectors of time series) according
        to fc_periodicity that meet fc_selection_criteria for input_source_types.
        Only values for lead period (nb_lead_intervals_to_drop, nb_lead_intervals)
        are used.

        Parameters
        ----------
        see interfaces.GeoTsRepository

        Returns
        -------
        see interfaces.GeoTsRepository
        """

        k, v = fc_selection_criteria.criterion
        if k == 'forecasts_at_reference_times':
            fsc = lambda x: ForecastSelectionCriteria(latest_available_forecasts=
                                              {'number_of_forecasts': 1, 'forecasts_older_than':x})
            return [self.get_forecast_ensemble_collection(input_source_types, fsc(t_c), geo_location_criteria)[0]
                    for t_c in v]
        else:
            with Dataset(self._filename) as dataset:
                data, x, y, z = self._get_data_from_dataset(dataset, input_source_types, fc_selection_criteria,
                                                                      geo_location_criteria, concat=False)
                #return self._convert_to_geo_timeseries(data, geo_pts, concat=False)
                return _numpy_to_geo_ts_vec(data, x, y, z, ConcatDataRepositoryError)

    def get_forecast_collection(self, input_source_types, fc_selection_criteria, geo_location_criteria=None):
        """
        Same as get_forecast_ensemble_collection, but only returns one
        ensemble member as specified by ensemble_member.

        Parameters
        ----------
        see interfaces.GeoTsRepository

        Returns
        -------
        see interfaces.GeoTsRepository.
        """
        # return [fcst[self.ensemble_member] for fcst in
        #      self.get_forecast_ensemble_collection(input_source_types, fc_selection_criteria, geo_location_criteria)]
        k, v = fc_selection_criteria.criterion
        if k == 'forecasts_at_reference_times':
            fsc = lambda x: ForecastSelectionCriteria(latest_available_forecasts=
                                              {'number_of_forecasts': 1, 'forecasts_older_than':x})
            return [self.get_forecast_collection(input_source_types, fsc(t_c), geo_location_criteria)[0] for t_c in v]
        else:
            with Dataset(self._filename) as dataset:
                data, x, y, z = self._get_data_from_dataset(dataset, input_source_types, fc_selection_criteria,
                                                            geo_location_criteria, concat=False,
                                                            ensemble_member=self.ensemble_member)
                #return [fcst[0] for fcst in self._convert_to_geo_timeseries(data, geo_pts, concat=False)]
                return [fcst[0] for fcst in _numpy_to_geo_ts_vec(data, x, y, z, ConcatDataRepositoryError)]

    def get_forecast_ensemble(self, input_source_types, utc_period,
                              t_c, geo_location_criteria=None):
        """
        Get latest forecast (as shyft source vectors of time series) before
        t_c where the lead period (nb_lead_intervals_to_drop, nb_lead_intervals)
        covers utc_period. Only forecasts according to fc_periodicity are
        considered.

        Parameters
        ----------
        see interfaces.GeoTsRepository

        Returns
        -------
        see interfaces.GeoTsRepository
        """
        if t_c is None:
            t_c = api.utctime_now() if utc_period is None else utc_period.start
        with Dataset(self._filename) as dataset:
            if utc_period is None:
                fsc = ForecastSelectionCriteria(latest_available_forecasts=
                                              {'number_of_forecasts': 1, 'forecasts_older_than':t_c})
            else:
                if t_c > utc_period.start: # This is error is strickly not required, but in order not to confuse user
                    raise ConcatDataRepositoryError(
                        "Time stamp 't_c'={} is later than start of 'utc_period'={}".\
                            format(UTC.to_string(t_c), utc_period.to_string()))
                fsc = ForecastSelectionCriteria(forecasts_that_cover_period=utc_period)
                time_slice, lead_time_slice, m_t = self._make_time_slice(self.nb_lead_intervals_to_drop,
                                                                         self.nb_lead_intervals, fsc)
                time = self.time[time_slice][m_t[time_slice]]
                ref_time = time[np.argmin(time <= t_c) - 1]
                if ref_time.size == 0:
                    raise ConcatDataRepositoryError(
                        "Not able to find forecast that cover the requested period with the provided restrictions "
                        "'nb_lead_intervals_to_drop'={}, 'nb_lead_intervals'={}, 'fc_periodicity'={} and 't_c'={}". \
                        format(self.nb_lead_intervals_to_drop, self.nb_lead_intervals, self.fc_periodicity, UTC.to_string(t_c)))
                fsc = ForecastSelectionCriteria(forecasts_at_reference_times=[int(ref_time)])
            return self.get_forecast_ensemble_collection(input_source_types, fsc, geo_location_criteria)[0]

    def get_forecast(self, input_source_types, utc_period, t_c, geo_location_criteria=None):
        """
        Same as get_forecast_ensemble, but only returns one
        ensemble member as specified by ensemble_member.

        Parameters
        ----------
        see interfaces.GeoTsRepository

        Returns
        -------
        see interfaces.GeoTsRepository
        """
        if t_c is None:
            t_c = api.utctime_now() if utc_period is None else utc_period.start
        with Dataset(self._filename) as dataset:
            if utc_period is None:
                fsc = ForecastSelectionCriteria(latest_available_forecasts=
                                                {'number_of_forecasts': 1, 'forecasts_older_than': t_c})
            else:
                if t_c > utc_period.start: # This is error is strickly not required, but in order not to confuse user
                    raise ConcatDataRepositoryError(
                        "Time stamp 't_c'={} is later than start of 'utc_period'={}".\
                            format(UTC.to_string(t_c), utc_period.to_string()))
                fsc = ForecastSelectionCriteria(forecasts_that_cover_period=utc_period)
                time_slice, lead_time_slice, m_t = self._make_time_slice(self.nb_lead_intervals_to_drop,
                                                                         self.nb_lead_intervals, fsc)
                time = self.time[time_slice][m_t[time_slice]]
                ref_time = time[np.argmin(time <= t_c) - 1]
                if ref_time.size == 0:
                    raise ConcatDataRepositoryError(
                        "Not able to find forecast that cover the requested period with the provided restrictions "
                        "'nb_lead_intervals_to_drop'={}, 'nb_lead_intervals'={}, 'fc_periodicity'={} and 't_c'={}". \
                            format(self.nb_lead_intervals_to_drop, self.nb_lead_intervals, self.fc_periodicity, UTC.to_string(t_c)))
                fsc = ForecastSelectionCriteria(forecasts_at_reference_times=[int(ref_time)])
            return self.get_forecast_collection(input_source_types, fsc, geo_location_criteria)[0]

    def _get_data_from_dataset(self, dataset, input_source_types, fc_selection_criteria, geo_location_criteria,
                               nb_lead_intervals_to_drop=None, nb_lead_intervals=None, concat=False, ensemble_member=None):
        """
        Get data from NetCDF4 dataset.

        Parameters
        ----------
        See _init and get_forecast_ensemble_collection for description of dataset, input_source_types,
        fc_selection_criteria, geo_location_criteria, nb_lead_intervals_to_drop, nb_lead_intervals
        concat: bool, optional
            Determines transformation method (see _transform_raw)
        ensemble_member: int, optional
            Determines ensemble_member to get. If None get all members

        Returns
        -------
        tuple (extracted_data, geo_pts) where:
            extracted_data: ts-type keyed dict of tuples (d, t) where d is numpy array of shape (nb_forecasts,
                            nb_lead_intervals, nb_ensemble_members, nb_geo_pts) containing extracted values and t is
                            list a of nb_forecasts time_axis. Here:
                                nb_forecast = number of forecasts extracted
                                nb_lead_intervals = number of lead intervals for which data has been extracted
                                nb_ensemble_members = number of extracted ensemble members
                                nb_geo_pts = number of geo-points for which data has been extracted
            geo_pts: GeoPointVector
        """

        # validate input and adjust input_source_types
        input_source_types, no_temp, rh_not_ok, no_x_wind, no_y_wind, wind_not_ok = \
            self._validate_input(dataset, input_source_types, geo_location_criteria)

        # find geo_slice for slicing dataset
        x, y, z, m_xy, xy_slice, dim_grid = self._get_geo_slice(dataset, geo_location_criteria)

        # find time_slice and lead_time_slice for slicing dataset
        lead_times_in_sec = self.lead_times_in_sec
        if nb_lead_intervals_to_drop is None:
            nb_lead_intervals_to_drop = self.nb_lead_intervals_to_drop
        if concat:
            nb_lead_intervals = self.fc_len_to_concat
        elif nb_lead_intervals is None:
            if self.nb_lead_intervals is None:
                nb_lead_intervals = len(lead_times_in_sec) - nb_lead_intervals_to_drop - 1
            else:
                nb_lead_intervals = self.nb_lead_intervals
        if nb_lead_intervals_to_drop + nb_lead_intervals > len(lead_times_in_sec) - 1:
            raise  ConcatDataRepositoryError("'nb_lead_intervals_to_drop' + 'nb_lead_intervals' is too large")
        time_slice, lead_time_slice, m_t = \
            self._make_time_slice(nb_lead_intervals_to_drop, nb_lead_intervals, fc_selection_criteria)
        time = self.time[time_slice][m_t[time_slice]]
        forecast_is_complete = self.forecast_is_complete[time_slice][m_t[time_slice]]
        if np.size(time)==0:
            raise ConcatDataRepositoryError('No forecast found that meet conditions')

        # Get data by slicing into dataset
        raw_data = {}
        for k in dataset.variables.keys():
            if self._shyft_map.get(k, None) in input_source_types:
                data = dataset.variables[k]
                dims = data.dimensions
                data_slice = len(data.dimensions) * [slice(None)]
                if 'ensemble_member' in dims and ensemble_member is not None:
                    data_slice[dims.index("ensemble_member")] = slice(ensemble_member, ensemble_member + 1)
                data_slice[dims.index(dim_grid)] = xy_slice
                data_slice[dims.index("lead_time")] = lead_time_slice
                data_slice[dims.index("time")] = time_slice
                xy_slice_mask = [m_xy[xy_slice] if dim == dim_grid else slice(None) for dim in dims]
                time_slice_mask = [m_t[time_slice] if dim == 'time' else slice(None) for dim in dims]

                with warnings.catch_warnings():
                    warnings.filterwarnings("ignore", message="invalid value encountered in greater")
                    warnings.filterwarnings("ignore", message="invalid value encountered in less_equal")
                    pure_arr = data[data_slice][xy_slice_mask][time_slice_mask]

                if 'ensemble_member' not in dims: # add axis for 'ensemble_member'
                    pure_arr = pure_arr[:,:,np.newaxis,:]

                if isinstance(pure_arr, np.ma.core.MaskedArray):
                    pure_arr = pure_arr.filled(np.nan)
                if not self.use_filled_values:
                    pure_arr[forecast_is_complete == 0,:,:,:] = np.nan # Set filled values to nan
                # TODO: if use_filled_values=True, send out warning with list of filled values
                if np.isnan(pure_arr).any():
                    print("NaN found in pure_arr for {} see indices {}".format(k, np.unravel_index(np.argmax(np.isnan(pure_arr)), pure_arr.shape)))

                raw_data[self._shyft_map[k]] = pure_arr, k

        # Calculate wind speed if required
        if wind_not_ok:
            if set(("x_wind", "y_wind")).issubset(raw_data):
                x_wind, _ = raw_data.pop("x_wind") if no_x_wind else raw_data["x_wind"]
                y_wind, _ = raw_data.pop("y_wind") if no_y_wind else raw_data["y_wind"]
                ncf_name_wind = next((n_nm for n_nm, s_nm in self._shyft_map.items() if s_nm == "wind_speed"), None)
                raw_data["wind_speed"] = np.sqrt(np.square(x_wind) + np.square(y_wind)), ncf_name_wind
            else:
                raise ConcatDataRepositoryError("Not able to retrieve wind_speed from dataset")

        # Calculate relative humidity if required
        if rh_not_ok:
            if set(("surface_air_pressure", "dew_point_temperature_2m")).issubset(raw_data):
                sfc_p, _ = raw_data.pop("surface_air_pressure")
                dpt_t, _ = raw_data.pop("dew_point_temperature_2m")
                sfc_t, _ = raw_data.pop("temperature") if no_temp else raw_data["temperature"]
                ncf_name_rh = next((n_nm for n_nm, s_nm in self._shyft_map.items() if s_nm == "relative_humidity"), None)
                raw_data["relative_humidity"] = calc_RH(sfc_t, dpt_t, sfc_p), ncf_name_rh
            elif set(("sea_level_pressure", "dew_point_temperature_2m")).issubset(raw_data):
                sea_p, _ = raw_data.pop("sea_level_pressure")
                dpt_t, _ = raw_data.pop("dew_point_temperature_2m")
                sfc_t, _ = raw_data.pop("temperature") if no_temp else raw_data["temperature"]
                ncf_name_rh = next((n_nm for n_nm, s_nm in self._shyft_map.items() if s_nm == "relative_humidity"), None)
                z = np.array([pt.z for pt in geo_pts])
                raw_data["relative_humidity"] = calc_RH(sfc_t, dpt_t, calc_P(z, sea_p)), ncf_name_rh
            else:
                raise ConcatDataRepositoryError("Not able to retrieve relative_humidity from dataset")

<<<<<<< HEAD
        data_lead_time_slice = slice(lead_time_slice.start, lead_time_slice.stop + 1)
        extracted_data = self._transform_raw(raw_data, time, lead_times_in_sec[data_lead_time_slice], concat)
        return extracted_data, x, y, z
=======
        extracted_data = self._transform_raw(raw_data, time, lead_times_in_sec[lead_time_slice], concat)
        return extracted_data, geo_pts
>>>>>>> 492d1d97

    def _validate_input(self, dataset, input_source_types, geo_location_criteria):
        """
        * Validate geo_location criteria.
        * Check units are ok
        * Check if ekstra variables are required to compute wind-speed
          and relative humidity and if so return flags
        """

        # Check units match
        unit_ok = {k: dataset.variables[k].units in self.var_units[k]
                   for k in dataset.variables.keys() if self._shyft_map.get(k, None) in input_source_types}
        if not all(unit_ok.values()):
            raise ConcatDataRepositoryError("The following variables have wrong unit: {}.".format(
                ', '.join([k for k, v in unit_ok.items() if not v])))

        # Need extra variables to calculate wind speed if not available in dataset
        no_x_wind = False if "x_wind" in input_source_types else True
        no_y_wind = False if "y_wind" in input_source_types else True
        ncf_nm = next((n_nm for n_nm, s_nm in self._shyft_map.items() if s_nm == "wind_speed"), None)
        wind_not_ok = "wind_speed" in input_source_types and (ncf_nm is None or ncf_nm not in dataset.variables)
        if wind_not_ok:
            if not isinstance(input_source_types, list):
                input_source_types = list(input_source_types)  # We change input list, so take a copy
            input_source_types.remove("wind_speed")
            input_source_types.extend(["x_wind", "y_wind"])

        # Need extra variables to calculate relative humidity if not available in dataset
        no_temp = False if "temperature" in input_source_types else True
        ncf_nm = next((n_nm for n_nm, s_nm in self._shyft_map.items() if s_nm == "relative_humidity"), None)
        rh_not_ok = "relative_humidity" in input_source_types and (ncf_nm is None or ncf_nm not in dataset.variables)
        if rh_not_ok:
            if not isinstance(input_source_types, list):
                input_source_types = list(input_source_types)  # We change input list, so take a copy
            if all([var in dataset.variables for var in ["surface_air_pressure", "dew_point_temperature_2m"]]):
                input_source_types.remove("relative_humidity")
                input_source_types.extend(["surface_air_pressure", "dew_point_temperature_2m"])
            elif all([var in dataset.variables for var in ["sea_level_pressure", "dew_point_temperature_2m"]]):
                input_source_types.remove("relative_humidity")
                input_source_types.extend(["sea_level_pressure", "dew_point_temperature_2m"])
            if no_temp: input_source_types.extend(["temperature"])

        return input_source_types, no_temp, rh_not_ok, no_x_wind, no_y_wind, wind_not_ok

    def _get_geo_slice(self, dataset, geo_location_criteria):
        """
        * Return name of "geo" dimension in dataset (dim_grid)
        * Return limiting slice in dim_grid that covers all points
          defined by geo_location_criteria (xy_slixe)
        * Return mask that identifies points defined by geo_location_criteria
        * Return points defined by geo_location_criteria as GeoPointVector
        """
        # Find xy slicing and z
        x = dataset.variables.get("x", None)
        y = dataset.variables.get("y", None)
        dim_grid = [dim for dim in dataset.dimensions if dim not in ['time', 'lead_time', 'ensemble_member']][0]
        if not all([x, y]):
            raise ConcatDataRepositoryError("Something is wrong with the dataset, x/y coords or time not found")
        data_cs = dataset.variables.get("crs", None)
        if data_cs is None:
            raise ConcatDataRepositoryError("No coordinate system information in dataset.")
        x, y, m_xy, xy_slice = _limit_1D(x[:], y[:], data_cs.proj4, self.shyft_cs, geo_location_criteria, self.padding, ConcatDataRepositoryError)

        # Find height
        if 'z' in dataset.variables.keys():
            data = dataset.variables['z']
            dims = data.dimensions
            data_slice = len(data.dimensions) * [slice(None)]
            data_slice[dims.index(dim_grid)] = m_xy
            z = data[data_slice]
        else:
            raise ConcatDataRepositoryError("No elevations found in dataset")

        return x, y, z, m_xy, xy_slice, dim_grid

    def _make_time_slice(self, nb_lead_intervals_to_drop, nb_lead_intervals, fc_selection_criteria):
        """
        Find limiting slices in dimensions 'time' and 'lead_time'
        for filters as defined by fc_selection_criteria,
        nb_lead_intervals_to_drop, nb_lead_intervals and nb_periodicity

        Returns
        -------
        * time_slice: limiting slice in dim 'time'
        * lead_time_slice: limiting slice in dim 'lead_time'
        * m_t: periodicity mask in dim 'time'
        """
        time = self.time
        lead_times_in_sec = self.lead_times_in_sec
        if nb_lead_intervals is None:
            nb_lead_intervals = len(lead_times_in_sec) - nb_lead_intervals_to_drop - 1
        # Find periodicity mask
        fc_periodicity = self.fc_periodicity
        m_t = np.zeros(time.shape, dtype=bool)
        m_t[::-fc_periodicity] = True # newest forecast last

        # k, v = list(fc_selection_criteria.items())[0]
        k, v = fc_selection_criteria.criterion
        nb_extra_intervals = 0
        if k == 'forecasts_created_within_period':
            time_slice = ((time >= v.start) & (time <= v.end))
            if not any(time_slice):
                raise ConcatDataRepositoryError(
                    "No forecasts found with creation time within period {}.".format(v.to_string()))
        elif k == 'forecasts_with_start_within_period':
            # shift utc period with nb_fc_to drop
            v_shift = api.UtcPeriod(int(v.start - lead_times_in_sec[nb_lead_intervals_to_drop]),
                                    int(v.end - lead_times_in_sec[nb_lead_intervals_to_drop]))
            time_slice = ((time >= v_shift.start) & (time <= v_shift.end))
            if not any(time_slice):
                raise ConcatDataRepositoryError(
                    "No forecasts found that start within period for period {} and "
                    "'fc_nb_to_drop'={}.".format(v.to_string(),nb_lead_intervals_to_drop))
        elif k == 'forecasts_that_intersect_period':
            v_shift_first = int(v.start - lead_times_in_sec[nb_lead_intervals_to_drop + nb_lead_intervals])
            v_shift_last = int(v.end - lead_times_in_sec[nb_lead_intervals_to_drop])
            time_slice = ((time >= v_shift_first) & (time <= v_shift_last))
            if not any(time_slice):
                raise ConcatDataRepositoryError(
                    "No forecasts found that intersect period {} with restrictions 'nb_lead_intervals_to_drop'={} "
                    "and 'nb_lead_intervals'={}.".format(v.to_string(), nb_lead_intervals_to_drop, nb_lead_intervals))
        elif k == 'forecasts_that_cover_period':
            v_shift_first = int(v.start - lead_times_in_sec[nb_lead_intervals_to_drop])
            v_shift_last = int(v.end - lead_times_in_sec[nb_lead_intervals_to_drop + nb_lead_intervals])
            time_slice = ((time <= v_shift_first) & (time > v_shift_last))
            if not any(time_slice):
                raise ConcatDataRepositoryError(
                    "No forecasts found that cover period {} with restrictions 'nb_lead_intervals_to_drop'={} "
                    "and 'nb_lead_intervals'={}.".format(v.to_string(), nb_lead_intervals_to_drop, nb_lead_intervals))
        elif k == 'latest_available_forecasts':
            t = v['forecasts_older_than']
            n = v['number_of_forecasts']
            idx = np.argmin(time <= t) - 1
            if idx < 0:
                first_lead_time_of_last_fc = int(time[-1])
                if first_lead_time_of_last_fc <= t:
                    idx = len(time) - 1
                else:
                    raise ConcatDataRepositoryError(
                        "The earliest time in repository ({}) is later than or at the start of the period for which data is "
                        "requested ({})".format(UTC.to_string(int(time[0])), UTC.to_string(t)))
            if idx + 1 < n * fc_periodicity:
                raise ConcatDataRepositoryError(
                    "The number of forecasts available in repo ({}) and earlier than the parameter "
                    "'forecasts_older_than' ({}) is less than the number of forecasts requested ({}) " ""
                    "for the specified periodicity ({})".format(idx + 1, UTC.to_string(t), n, fc_periodicity))
            time_slice = slice(idx - n * fc_periodicity + 1, idx + 1)
        elif k == 'forecasts_at_reference_times':
            raise ConcatDataRepositoryError(
                "'forecasts_at_reference_times' selection criteria not supported yet.")
        lead_time_slice = slice(nb_lead_intervals_to_drop, nb_lead_intervals_to_drop + nb_lead_intervals + 1)
        return time_slice, lead_time_slice, m_t

    def _transform_raw(self, data, time, lead_time, concat, issubset=False):

        # time axis for contatenated output
        def concat_t(t, is_average=True):
            t_stretch = np.ravel(np.repeat(t, self.fc_len_to_concat).reshape(len(t), self.fc_len_to_concat)
                                 + lead_time[0:self.fc_len_to_concat])
            if not is_average: # add extra time_point
                t_stretch = np.append(t_stretch, t[-1] + lead_time[self.fc_len_to_concat])
            dt_last = lead_time[-1] - lead_time[-2]
            if np.all(lead_time[1:]-lead_time[:-1] == dt_last): # fixed_dt time axis
                return api.TimeAxis(int(t_stretch[0]), int(t_stretch[1]) - int(t_stretch[0]), len(t_stretch))
            else: # point_type time axis
                return api.TimeAxis(api.UtcTimeVector.from_numpy(t_stretch.astype(int)), int(t_stretch[-1] + dt_last))

        # time axis for forecast output
        def forecast_t(t, daccumulated_var=False):
            nb_ext_lead_times = len(lead_time) - 1 if daccumulated_var else len(lead_time)
            t_all = np.repeat(t, nb_ext_lead_times).reshape(len(t), nb_ext_lead_times) + lead_time[0:nb_ext_lead_times]
            return t_all.astype(int)

        # padding extra points to forecast
        def pad(v, t):
            if not concat: # Extend forecast by duplicating last nb_pad values
                if self.nb_pads > 0:
                    nb_pads = self.nb_pads
                    t_padded = np.zeros((t.shape[0], t.shape[1] + nb_pads), dtype=t.dtype)
                    t_padded[:, :-nb_pads] = t[:, :]
                    t_add = t[0, -1] - t[0, -nb_pads - 1]
                    # print('t_add:',t_add)
                    t_padded[:, -nb_pads:] = t[:, -nb_pads:] + t_add

                    v_padded = np.zeros((v.shape[0], t.shape[1] + nb_pads, v.shape[2], v.shape[3]), dtype=v.dtype)
                    v_padded[:, :-nb_pads, :, :] = v[:, :, :, :]
                    v_padded[:, -nb_pads:, :, :] = v[:, -nb_pads:, :, :]
                else:
                    t_padded = t
                    v_padded = v
                dt_last = t_padded[0, -1] - t_padded[0, -2]
                if np.all(t_padded[:,1:] - t_padded[:,:-1] == dt_last): # fixed_dt time axis
                    return (v_padded, [api.TimeAxis(int(tp[0]), int(dt_last), len(tp)) for tp in t_padded])
                else: # point_type time axis
                    return (v_padded,
                            [api.TimeAxis(api.UtcTimeVector.from_numpy(tp), int(tp[-1] + dt_last)) for tp in t_padded])
            else:
                return (v, t)

        # reshape for data concatenated output
        def concat_v(x, is_average=True):
            if is_average:
                return x.reshape(-1, * x.shape[-2:])  # shape = (nb_forecasts*nb_lead_times, nb_ensemble_members, nb_points)
            else:
                return np.concatenate((x[:,:-1,:,:].reshape(-1, *x.shape[-2:]), x[-1,-1,:,:][np.newaxis,:,:]), axis=0)

        def forecast_v(x):
            return x  # shape = (nb_forecasts, nb_lead_times, nb_ensemble_members, nb_points)

        # temperature conversion
        def air_temp_conv(T, fcn, **args):
            return fcn(T - 273.15, **args)

        # precipitation conversion and de-accumulation if required
        def prec_conv(v, ak, fcn):
            p = v
            if ak == "precipitation_amount_acc":
                # De-accumulate
                f = api.deltahours(1) / (lead_time[1:] - lead_time[:-1])  # conversion from mm/delta_t to mm/1hour
                res = fcn(np.clip((p[:, 1:, :, :] - p[:, :-1, :, :]) * f[np.newaxis, :, np.newaxis, np.newaxis], 0.0, 1000.0))
            elif ak == "precipitation_amount":
                # TODO: check with Yisak that this is understood correctly
                f = api.deltahours(1) / lead_time[1:]  # conversion from mm/delta_t to mm/1hour
                res = fcn(np.clip(p[:, 1:, :, :] * f[np.newaxis, :, np.newaxis, np.newaxis], 0.0, 1000.0))
            return res

        # radiation de-accumulation
        def rad_conv(r, fcn):
            dr = r[:, 1:, :, :] - r[:, :-1, :, :]
            return fcn(np.clip(dr / (lead_time[1:] - lead_time[:-1])[np.newaxis, :, np.newaxis, np.newaxis], 0.0, 5000.0))

        # Unit- and aggregation-dependent conversions go here
        if concat:
            convert_map = {"wind_speed": lambda v, ak, t: (concat_v(v, is_average=False), concat_t(t, is_average=False)),
                           "relative_humidity": lambda v, ak, t: (concat_v(v, is_average=False), concat_t(t, is_average=False)),
                           # ""temperature": lambda v, ak, t: (air_temp_conv(v, lambda v: concat_v(v, is_average=False)), concat_t(t, is_average=False)),
                           "temperature": lambda v, ak, t: (air_temp_conv(v, concat_v, is_average=False), concat_t(t, is_average=False)),
                           "radiation": lambda v, ak, t: (rad_conv(v, concat_v), concat_t(t)),
                           "precipitation": lambda v, ak, t: (prec_conv(v, ak, concat_v), concat_t(t))}
        else:
            convert_map = {"wind_speed": lambda v, ak, t: (forecast_v(v), forecast_t(t)),
                           "relative_humidity": lambda v, ak, t: (forecast_v(v), forecast_t(t)),
                           "temperature": lambda v, ak, t: (air_temp_conv(v, forecast_v), forecast_t(t)),
                           "radiation": lambda v, ak, t: (rad_conv(v, forecast_v), forecast_t(t, True)),
                           "precipitation": lambda v, ak, t: (prec_conv(v, ak, forecast_v), forecast_t(t, True))}

        res = {}
        for k, (v, ak) in data.items():
            res[k] = pad(*convert_map[k](v, ak, time))
        return res

    # def _convert_to_geo_timeseries(self, data, geo_pts, concat):
    #     """
    #     Convert timeseries from numpy structures to shyft.api geo-timeseries.
    #
    #     Returns
    #     -------
    #     timeseries: dict
    #         Time series arrays keyed by type
    #     """
    #     nb_ensemble_members = list(data.values())[0][0].shape[-2]
    #     if concat:
    #         geo_ts = [{key: self.create_geo_ts_type_map[key](ta, geo_pts, arr[:, j, :].transpose(), self.series_type[key])
    #                    for key, (arr, ta) in data.items()}
    #                    for j in range(nb_ensemble_members)]
    #     else:
    #         nb_forecasts = list(data.values())[0][0].shape[0]
    #         geo_ts = [[{key:
    #                     self.create_geo_ts_type_map[key](ta[i], geo_pts, arr[i,:,j,:].transpose(), self.series_type[key])
    #                    for key, (arr, ta) in data.items()}
    #                    for j in range(nb_ensemble_members)] for i in range(nb_forecasts)]
    #     return geo_ts
<|MERGE_RESOLUTION|>--- conflicted
+++ resolved
@@ -1,852 +1,830 @@
-from os import path
-import numpy as np
-from netCDF4 import Dataset
-from shyft import api
-from shyft import shyftdata_dir
-from .. import interfaces
-from .time_conversion import convert_netcdf_time
-<<<<<<< HEAD
-from .utils  import calc_RH, _limit_1D, _numpy_to_geo_ts_vec
-=======
-from .utils  import calc_RH, calc_P
->>>>>>> 492d1d97
-import warnings
-from shyft.repository.interfaces import ForecastSelectionCriteria
-
-UTC = api.Calendar()
-
-
-class ConcatDataRepositoryError(Exception):
-    pass
-
-
-class ConcatDataRepository(interfaces.GeoTsRepository):
-    """
-    Repository for geo located forecasts in concatenated netCDF4 files.
-    NetCDF4 dataset assumptions:
-        * Dimensions:
-            * time (unlimited)
-            * lead_time
-            * ensemble_member (optional)
-            * grid_point
-        * Variables:
-            * time:(float) array with periodic forecast creation timestamps in seconds since (1970.01.01 00:00, UTC)
-            * lead_time:(float) array with hours since creation time
-            * x: (float) array of latitudes of dims (grid_point)
-            * y: (float) array of longitudes of dims (grid_point)
-            * z: (float) array of altitudes [m] of dims (grid_point)
-            * forecast_is_complete: flag array of dims (time)
-            * crs: has attribute proj4, a string describing the coordinate system
-        * Optional variables:
-            * dew_point_temperature_2m: [K],
-            * surface_air_pressure: [Pa],
-            * relative_humidity_2m: [1],
-            * air_temperature_2m: [K],
-            * precipitation_amount: [kg/m^2],
-            * precipitation_amount_acc: [kg/m^2],
-            * x_wind_10m: [m/s],
-            * y_wind_10m: [m/s],
-            * windspeed_10m: [m/s],
-            * integral_of_surface_downwelling_shortwave_flux_in_air_wrt_time: [W s/m^2]}
-            * All optional variables are (float) array with dims (time, lead_time, [ensemble_member], grid_point)
-    """
-
-    _G = 9.80665  # WMO-defined gravity constant to calculate the height in metres from geopotential
-
-    def __init__(self, epsg, filename, nb_pads=0, nb_lead_intervals_to_drop=0, nb_lead_intervals=None, fc_periodicity=1,
-                 ensemble_member=0, padding=5000., use_filled_values=False):
-        """
-        Construct the netCDF4 dataset reader for concatenated gridded forecasts and initialize data retrieval.
-
-        Parameters
-        ----------
-        epsg: string
-            Unique coordinate system id for result coordinates. Currently "32632" and "32633" are supported.
-        filename: string
-            Path to netcdf file containing concatenated forecasts
-        nb_pads: int, optional
-            Extend forecast horizon with nb_pads lead times by replicating last values
-        nb_lead_intervals_to_drop: int, optional
-            Index of first lead time to read
-        nb_lead_intervals: int, optional
-            Number of lead time intervals to read
-        fc_periodicity: int, optional
-            Periodicity of forecast to read (i.e. if fc_periodicity=2 only reads values from every second forecast)
-        ensemble_member: int, optional
-            Ensemble member returned by get_timeseries, get_forecast and get_forecast_collection if dataset is of
-            ensemble type (has dimension 'ensemble_member'). Must be non-negative integer less than dimension size of
-            'ensemble_member'
-        padding: float, optional
-            Longidutinal and latitudinal padding in meters, added east, west, north and south
-        use_filled_values: bool
-            Use forecast with filled valued if True
-        """
-
-        filename = path.expandvars(filename)
-        if not path.isabs(filename):
-            # Relative paths will be prepended the data_dir
-            filename = path.join(shyftdata_dir, filename)
-        if not path.isfile(filename):
-            raise ConcatDataRepositoryError("No such file '{}'".format(filename))
-        self._filename = filename
-        self.nb_pads = nb_pads
-        self.nb_lead_intervals_to_drop = nb_lead_intervals_to_drop  # index of first lead time: starts from 0
-        self.nb_lead_intervals = nb_lead_intervals
-        self.fc_periodicity = fc_periodicity
-        if ensemble_member is None:
-            self.ensemble_member = 0
-        else:
-            self.ensemble_member = ensemble_member
-        self.padding = padding
-        self.shyft_cs = "+init=EPSG:{}".format(epsg)
-        self.use_filled_values = use_filled_values
-
-        with Dataset(self._filename) as dataset:
-            self._get_time_structure_from_dataset(dataset)
-
-        # Mapping netcdf_name: shyft_name. See also _transform_raw which contains associated transformations methods
-        self._shyft_map = {"dew_point_temperature_2m": "dew_point_temperature_2m",
-                           "surface_air_pressure": "surface_air_pressure",
-                           "sea_level_pressure": "sea_level_pressure",
-                           "relative_humidity_2m": "relative_humidity",
-                           "air_temperature_2m": "temperature",
-                           "precipitation_amount": "precipitation",
-                           "precipitation_amount_acc": "precipitation",
-                           "x_wind_10m": "x_wind",
-                           "y_wind_10m": "y_wind",
-                           "windspeed_10m": "wind_speed",
-                           "integral_of_surface_downwelling_shortwave_flux_in_air_wrt_time": "radiation"}
-
-        # Assumed unit for fields. These are checked against netcdf content in _validate_input
-        self.var_units = {"dew_point_temperature_2m": ['K'],
-                          "surface_air_pressure": ['Pa'],
-                          "sea_level_pressure": ['Pa'],
-                          "relative_humidity_2m": ['1'],
-                          "air_temperature_2m": ['K'],
-                          "precipitation_amount": ['kg/m^2'],
-                          "precipitation_amount_acc": ['kg/m^2'],
-                          "x_wind_10m": ['m/s'],
-                          "y_wind_10m": ['m/s'],
-                          "windspeed_10m": ['m/s'],
-                          "integral_of_surface_downwelling_shortwave_flux_in_air_wrt_time": ['W s/m^2']}
-
-        # Fields that need an additional lead_time to de-accumulate
-        self._shift_fields = ("precipitation_amount_acc",
-                              "integral_of_surface_downwelling_shortwave_flux_in_air_wrt_time")
-
-        # geo-ts creation method
-        self.create_geo_ts_type_map = {"relative_humidity": api.create_rel_hum_source_vector_from_np_array,
-                                      "temperature": api.create_temperature_source_vector_from_np_array,
-                                      "precipitation": api.create_precipitation_source_vector_from_np_array,
-                                      "radiation": api.create_radiation_source_vector_from_np_array,
-                                      "wind_speed": api.create_wind_speed_source_vector_from_np_array}
-
-        # ts point interpretation policy
-        self.series_type = {"relative_humidity": api.POINT_INSTANT_VALUE,
-                            "temperature": api.POINT_INSTANT_VALUE,
-                            "precipitation": api.POINT_AVERAGE_VALUE,
-                            "radiation": api.POINT_AVERAGE_VALUE,
-                            "wind_speed": api.POINT_INSTANT_VALUE}
-
-    def _get_time_structure_from_dataset(self, dataset):
-        """
-        This function performs the following:
-            * Get time (time stamps) and lead_time (hours) from NetCDF4 dataset.
-            * Calculate lead times in seconds(lead_times_in_sec).
-            * Determine number of lead times to use (fc_len_to_concat) when
-              concated result is asked for by get_timeseries. Note that
-              fc_len_to_concat is a function of the time step length in
-              time (recall we assume periodic time steps), nb_lead_intervals_to_drop,
-              fc_periodicity and resolution of lead_time
-            * Validates ensemble_member
-        """
-        nb_lead_intervals_to_drop = self.nb_lead_intervals_to_drop
-        fc_periodicity = self.fc_periodicity
-        time = dataset.variables.get("time", None)
-        lead_time = dataset.variables.get("lead_time", None)
-        if not all([time, lead_time]):
-            raise ConcatDataRepositoryError("Something is wrong with the dataset"
-                                            "time or lead_time not found")
-        time = convert_netcdf_time(time.units, time)
-        self.time = time
-        self.forecast_is_complete = dataset.variables.get("forecast_is_complete", None)
-        self.lead_time = lead_time[:]
-        self.lead_times_in_sec = lead_time[:] * 3600.
-        if self.nb_lead_intervals is not None:
-            if nb_lead_intervals_to_drop + self.nb_lead_intervals > len(self.lead_times_in_sec) - 1:
-                raise  ConcatDataRepositoryError("'nb_lead_intervals_to_drop' + 'nb_lead_intervals' is too large")
-        time_shift_with_drop = time + self.lead_times_in_sec[nb_lead_intervals_to_drop]
-        if len(time) == 1:
-            self.fc_len_to_concat = None
-        else:
-            idx_max = np.argmax(time[0] + self.lead_times_in_sec >= time_shift_with_drop[fc_periodicity])
-            self.fc_len_to_concat = idx_max - nb_lead_intervals_to_drop
-
-        # Validate ensemble_member
-        if 'ensemble_member' in dataset.dimensions:
-            nb_ensemble_member = dataset.dimensions['ensemble_member'].size
-            if self.ensemble_member >= nb_ensemble_member:
-                raise ConcatDataRepositoryError(
-                    "ensemble_member must be non-negative integer between 0 and {}".format(nb_ensemble_member))
-        else:
-            self.ensemble_member = 0
-
-    def get_timeseries_ensemble(self, input_source_types, utc_period, geo_location_criteria=None):
-        """
-        Get ensemble of shyft source vectors of time series covering utc_period
-        for input_source_types.
-
-        Time series are constructed by concatenating values from forecasts
-        according to fc_periodicity whose lead period
-        (nb_lead_intervals_to_drop, nb_lead_intervals_to_drop + fc_len_to_concat)
-        intersect the utc_period. See _get_time_structure_from_dataset for details
-        on fc_len_to_concat.
-
-
-        Parameters
-        ----------
-        see interfaces.GeoTsRepository
-
-        Returns
-        -------
-        see interfaces.GeoTsRepository
-        """
-        if self.fc_len_to_concat is None: # case with only one time stamp in file
-            t_c = api.utctime_now() if utc_period is None else None
-            return self.get_forecast_ensemble(input_source_types, utc_period, t_c, geo_location_criteria)
-
-        if self.fc_len_to_concat < 0 or \
-                self.nb_lead_intervals_to_drop + self.fc_len_to_concat > len(self.lead_time) - 1:
-            raise ConcatDataRepositoryError("'nb_lead_intervals_to_drop={}' is too large for concatenation"\
-                                            .format(self.nb_lead_intervals_to_drop))
-
-        with Dataset(self._filename) as dataset:
-<<<<<<< HEAD
-            # fc_selection_criteria ={'forecasts_with_start_within_period': utc_period}
-            fc_selection_criteria = ForecastSelectionCriteria(forecasts_with_start_within_period=utc_period)
-            extracted_data, x, y, z = self._get_data_from_dataset(dataset, input_source_types, fc_selection_criteria,
-=======
-            if utc_period is None:
-                utc_period = api.UtcPeriod(int(self.time[0]), int(self.time[-1]))
-            fc_selection_criteria = ForecastSelectionCriteria(forecasts_that_intersect_period=utc_period)
-            extracted_data, geo_pts = self._get_data_from_dataset(dataset, input_source_types, fc_selection_criteria,
->>>>>>> 492d1d97
-                                                                  geo_location_criteria,
-                                                                  nb_lead_intervals=self.fc_len_to_concat, concat=True)
-            # check if extra_intervals are required
-            ta = list(extracted_data.values())[0][1] # time axis of first item
-            ta_end = ta.total_period().end
-            if ta_end <= utc_period.end: # try to extend extracted data with remainder of last forecast
-                if ta_end == utc_period.end:
-                    sec_to_extend = 1 # enough with one ekstra second if equality
-                else:
-                    sec_to_extend = utc_period.end - ta_end
-                drop = self.nb_lead_intervals_to_drop + self.fc_len_to_concat
-                idx = np.argmax(self.lead_times_in_sec[drop:] - self.lead_times_in_sec[drop] >= sec_to_extend)
-                if idx == 0:
-                    raise ConcatDataRepositoryError("The latest time in repository is earlier than the end of the "
-                                                    "period for which data is requested")
-                fc_selection_criteria = ForecastSelectionCriteria(latest_available_forecasts=
-                                                             {'number_of_forecasts': 1, 'forecasts_older_than': ta_end})
-                extra_data, _,_,_ = self._get_data_from_dataset(dataset, input_source_types, fc_selection_criteria,
-                                    geo_location_criteria, nb_lead_intervals_to_drop=drop, nb_lead_intervals=idx,
-                                    concat=False) # note: no concat here
-                ta_extra = list(extra_data.values())[0][1][0]
-                ta = api.TimeAxis(api.UtcTimeVector.from_numpy(np.append(ta.time_points, ta_extra.time_points[1:])))
-                extracted_data = {k: (np.concatenate((extracted_data[k][0], np.squeeze(extra_data[k][0], axis=0))), ta)
-                                                                                for k in list(extracted_data.keys())}
-            # return self._convert_to_geo_timeseries(extracted_data, geo_pts, concat=True)
-            return _numpy_to_geo_ts_vec(extracted_data, x, y, z, ConcatDataRepositoryError)
-
-    def get_timeseries(self, input_source_types, utc_period, geo_location_criteria=None):
-        """
-        Same as get_timeseries_ensemble, but only returns one ensemble member
-        as specified by ensemble_member.
-
-        Parameters
-        ----------
-        see interfaces.GeoTsRepository
-
-        Returns
-        -------
-        see interfaces.GeoTsRepository
-        """
-        # return self.get_timeseries_ensemble(input_source_types, utc_period, geo_location_criteria)[self.ensemble_member]
-        # Same as get_timeseries_collection, but for only one member
-        if self.fc_len_to_concat is None: # case with only one time stamp in file
-            t_c = api.utctime_now() if utc_period is None else None
-            return self.get_forecast(input_source_types, utc_period, utc_period.start, geo_location_criteria)
-
-        if self.fc_len_to_concat < 0 or \
-                self.nb_lead_intervals_to_drop + self.fc_len_to_concat > len(self.lead_time) - 1:
-            raise ConcatDataRepositoryError("'nb_lead_intervals_to_drop={}' is too large for concatenation" \
-                                            .format(self.nb_lead_intervals_to_drop))
-
-        with Dataset(self._filename) as dataset:
-<<<<<<< HEAD
-            # fc_selection_criteria ={'forecasts_with_start_within_period': utc_period}
-            fc_selection_criteria = ForecastSelectionCriteria(forecasts_with_start_within_period=utc_period)
-            extracted_data, x, y, z = self._get_data_from_dataset(dataset, input_source_types, fc_selection_criteria,
-=======
-            if utc_period is None:
-                utc_period = api.UtcPeriod(int(self.time[0]), int(self.time[-1]))
-            fc_selection_criteria = ForecastSelectionCriteria(forecasts_that_intersect_period=utc_period)
-            extracted_data, geo_pts = self._get_data_from_dataset(dataset, input_source_types, fc_selection_criteria,
->>>>>>> 492d1d97
-                                                                  geo_location_criteria,
-                                                                  nb_lead_intervals=self.fc_len_to_concat, concat=True,
-                                                                  ensemble_member=self.ensemble_member)
-            # check if extra_intervals are required
-            ta = list(extracted_data.values())[0][1] # time axis of first item
-            ta_end = ta.total_period().end
-            if ta_end <= utc_period.end: # try to extend extracted data with remainder of last forecast
-                if ta_end == utc_period.end:
-                    sec_to_extend = 1  # enough with one ekstra second if equality
-                else:
-                    sec_to_extend = utc_period.end - ta_end
-                drop = self.nb_lead_intervals_to_drop + self.fc_len_to_concat
-                idx = np.argmax(self.lead_times_in_sec[drop:] - self.lead_times_in_sec[drop] >= sec_to_extend)
-                if idx == 0:
-                    raise ConcatDataRepositoryError("The latest time in repository is earlier than the end of the "
-                                                    "period for which data is requested")
-                fc_selection_criteria = ForecastSelectionCriteria(latest_available_forecasts=
-                                                             {'number_of_forecasts': 1, 'forecasts_older_than': ta_end})
-                extra_data, _, _,_ = self._get_data_from_dataset(dataset, input_source_types, fc_selection_criteria,
-                                    geo_location_criteria, nb_lead_intervals_to_drop=drop, nb_lead_intervals=idx,
-                                    concat=False, ensemble_member=self.ensemble_member) # note: no concat here
-                ta_extra = list(extra_data.values())[0][1][0]
-                ta = api.TimeAxis(api.UtcTimeVector.from_numpy(np.append(ta.time_points, ta_extra.time_points[1:])))
-                extracted_data = {k: (np.concatenate((extracted_data[k][0], np.squeeze(extra_data[k][0], axis=0))), ta)
-                                                                                for k in list(extracted_data.keys())}
-            #return self._convert_to_geo_timeseries(extracted_data, geo_pts, concat=True)[0]
-            return _numpy_to_geo_ts_vec(extracted_data, x, y, z, ConcatDataRepositoryError)
-
-    def get_forecast_ensemble_collection(self, input_source_types, fc_selection_criteria, geo_location_criteria=None):
-        """
-        Get all forecast (as shyft source vectors of time series) according
-        to fc_periodicity that meet fc_selection_criteria for input_source_types.
-        Only values for lead period (nb_lead_intervals_to_drop, nb_lead_intervals)
-        are used.
-
-        Parameters
-        ----------
-        see interfaces.GeoTsRepository
-
-        Returns
-        -------
-        see interfaces.GeoTsRepository
-        """
-
-        k, v = fc_selection_criteria.criterion
-        if k == 'forecasts_at_reference_times':
-            fsc = lambda x: ForecastSelectionCriteria(latest_available_forecasts=
-                                              {'number_of_forecasts': 1, 'forecasts_older_than':x})
-            return [self.get_forecast_ensemble_collection(input_source_types, fsc(t_c), geo_location_criteria)[0]
-                    for t_c in v]
-        else:
-            with Dataset(self._filename) as dataset:
-                data, x, y, z = self._get_data_from_dataset(dataset, input_source_types, fc_selection_criteria,
-                                                                      geo_location_criteria, concat=False)
-                #return self._convert_to_geo_timeseries(data, geo_pts, concat=False)
-                return _numpy_to_geo_ts_vec(data, x, y, z, ConcatDataRepositoryError)
-
-    def get_forecast_collection(self, input_source_types, fc_selection_criteria, geo_location_criteria=None):
-        """
-        Same as get_forecast_ensemble_collection, but only returns one
-        ensemble member as specified by ensemble_member.
-
-        Parameters
-        ----------
-        see interfaces.GeoTsRepository
-
-        Returns
-        -------
-        see interfaces.GeoTsRepository.
-        """
-        # return [fcst[self.ensemble_member] for fcst in
-        #      self.get_forecast_ensemble_collection(input_source_types, fc_selection_criteria, geo_location_criteria)]
-        k, v = fc_selection_criteria.criterion
-        if k == 'forecasts_at_reference_times':
-            fsc = lambda x: ForecastSelectionCriteria(latest_available_forecasts=
-                                              {'number_of_forecasts': 1, 'forecasts_older_than':x})
-            return [self.get_forecast_collection(input_source_types, fsc(t_c), geo_location_criteria)[0] for t_c in v]
-        else:
-            with Dataset(self._filename) as dataset:
-                data, x, y, z = self._get_data_from_dataset(dataset, input_source_types, fc_selection_criteria,
-                                                            geo_location_criteria, concat=False,
-                                                            ensemble_member=self.ensemble_member)
-                #return [fcst[0] for fcst in self._convert_to_geo_timeseries(data, geo_pts, concat=False)]
-                return [fcst[0] for fcst in _numpy_to_geo_ts_vec(data, x, y, z, ConcatDataRepositoryError)]
-
-    def get_forecast_ensemble(self, input_source_types, utc_period,
-                              t_c, geo_location_criteria=None):
-        """
-        Get latest forecast (as shyft source vectors of time series) before
-        t_c where the lead period (nb_lead_intervals_to_drop, nb_lead_intervals)
-        covers utc_period. Only forecasts according to fc_periodicity are
-        considered.
-
-        Parameters
-        ----------
-        see interfaces.GeoTsRepository
-
-        Returns
-        -------
-        see interfaces.GeoTsRepository
-        """
-        if t_c is None:
-            t_c = api.utctime_now() if utc_period is None else utc_period.start
-        with Dataset(self._filename) as dataset:
-            if utc_period is None:
-                fsc = ForecastSelectionCriteria(latest_available_forecasts=
-                                              {'number_of_forecasts': 1, 'forecasts_older_than':t_c})
-            else:
-                if t_c > utc_period.start: # This is error is strickly not required, but in order not to confuse user
-                    raise ConcatDataRepositoryError(
-                        "Time stamp 't_c'={} is later than start of 'utc_period'={}".\
-                            format(UTC.to_string(t_c), utc_period.to_string()))
-                fsc = ForecastSelectionCriteria(forecasts_that_cover_period=utc_period)
-                time_slice, lead_time_slice, m_t = self._make_time_slice(self.nb_lead_intervals_to_drop,
-                                                                         self.nb_lead_intervals, fsc)
-                time = self.time[time_slice][m_t[time_slice]]
-                ref_time = time[np.argmin(time <= t_c) - 1]
-                if ref_time.size == 0:
-                    raise ConcatDataRepositoryError(
-                        "Not able to find forecast that cover the requested period with the provided restrictions "
-                        "'nb_lead_intervals_to_drop'={}, 'nb_lead_intervals'={}, 'fc_periodicity'={} and 't_c'={}". \
-                        format(self.nb_lead_intervals_to_drop, self.nb_lead_intervals, self.fc_periodicity, UTC.to_string(t_c)))
-                fsc = ForecastSelectionCriteria(forecasts_at_reference_times=[int(ref_time)])
-            return self.get_forecast_ensemble_collection(input_source_types, fsc, geo_location_criteria)[0]
-
-    def get_forecast(self, input_source_types, utc_period, t_c, geo_location_criteria=None):
-        """
-        Same as get_forecast_ensemble, but only returns one
-        ensemble member as specified by ensemble_member.
-
-        Parameters
-        ----------
-        see interfaces.GeoTsRepository
-
-        Returns
-        -------
-        see interfaces.GeoTsRepository
-        """
-        if t_c is None:
-            t_c = api.utctime_now() if utc_period is None else utc_period.start
-        with Dataset(self._filename) as dataset:
-            if utc_period is None:
-                fsc = ForecastSelectionCriteria(latest_available_forecasts=
-                                                {'number_of_forecasts': 1, 'forecasts_older_than': t_c})
-            else:
-                if t_c > utc_period.start: # This is error is strickly not required, but in order not to confuse user
-                    raise ConcatDataRepositoryError(
-                        "Time stamp 't_c'={} is later than start of 'utc_period'={}".\
-                            format(UTC.to_string(t_c), utc_period.to_string()))
-                fsc = ForecastSelectionCriteria(forecasts_that_cover_period=utc_period)
-                time_slice, lead_time_slice, m_t = self._make_time_slice(self.nb_lead_intervals_to_drop,
-                                                                         self.nb_lead_intervals, fsc)
-                time = self.time[time_slice][m_t[time_slice]]
-                ref_time = time[np.argmin(time <= t_c) - 1]
-                if ref_time.size == 0:
-                    raise ConcatDataRepositoryError(
-                        "Not able to find forecast that cover the requested period with the provided restrictions "
-                        "'nb_lead_intervals_to_drop'={}, 'nb_lead_intervals'={}, 'fc_periodicity'={} and 't_c'={}". \
-                            format(self.nb_lead_intervals_to_drop, self.nb_lead_intervals, self.fc_periodicity, UTC.to_string(t_c)))
-                fsc = ForecastSelectionCriteria(forecasts_at_reference_times=[int(ref_time)])
-            return self.get_forecast_collection(input_source_types, fsc, geo_location_criteria)[0]
-
-    def _get_data_from_dataset(self, dataset, input_source_types, fc_selection_criteria, geo_location_criteria,
-                               nb_lead_intervals_to_drop=None, nb_lead_intervals=None, concat=False, ensemble_member=None):
-        """
-        Get data from NetCDF4 dataset.
-
-        Parameters
-        ----------
-        See _init and get_forecast_ensemble_collection for description of dataset, input_source_types,
-        fc_selection_criteria, geo_location_criteria, nb_lead_intervals_to_drop, nb_lead_intervals
-        concat: bool, optional
-            Determines transformation method (see _transform_raw)
-        ensemble_member: int, optional
-            Determines ensemble_member to get. If None get all members
-
-        Returns
-        -------
-        tuple (extracted_data, geo_pts) where:
-            extracted_data: ts-type keyed dict of tuples (d, t) where d is numpy array of shape (nb_forecasts,
-                            nb_lead_intervals, nb_ensemble_members, nb_geo_pts) containing extracted values and t is
-                            list a of nb_forecasts time_axis. Here:
-                                nb_forecast = number of forecasts extracted
-                                nb_lead_intervals = number of lead intervals for which data has been extracted
-                                nb_ensemble_members = number of extracted ensemble members
-                                nb_geo_pts = number of geo-points for which data has been extracted
-            geo_pts: GeoPointVector
-        """
-
-        # validate input and adjust input_source_types
-        input_source_types, no_temp, rh_not_ok, no_x_wind, no_y_wind, wind_not_ok = \
-            self._validate_input(dataset, input_source_types, geo_location_criteria)
-
-        # find geo_slice for slicing dataset
-        x, y, z, m_xy, xy_slice, dim_grid = self._get_geo_slice(dataset, geo_location_criteria)
-
-        # find time_slice and lead_time_slice for slicing dataset
-        lead_times_in_sec = self.lead_times_in_sec
-        if nb_lead_intervals_to_drop is None:
-            nb_lead_intervals_to_drop = self.nb_lead_intervals_to_drop
-        if concat:
-            nb_lead_intervals = self.fc_len_to_concat
-        elif nb_lead_intervals is None:
-            if self.nb_lead_intervals is None:
-                nb_lead_intervals = len(lead_times_in_sec) - nb_lead_intervals_to_drop - 1
-            else:
-                nb_lead_intervals = self.nb_lead_intervals
-        if nb_lead_intervals_to_drop + nb_lead_intervals > len(lead_times_in_sec) - 1:
-            raise  ConcatDataRepositoryError("'nb_lead_intervals_to_drop' + 'nb_lead_intervals' is too large")
-        time_slice, lead_time_slice, m_t = \
-            self._make_time_slice(nb_lead_intervals_to_drop, nb_lead_intervals, fc_selection_criteria)
-        time = self.time[time_slice][m_t[time_slice]]
-        forecast_is_complete = self.forecast_is_complete[time_slice][m_t[time_slice]]
-        if np.size(time)==0:
-            raise ConcatDataRepositoryError('No forecast found that meet conditions')
-
-        # Get data by slicing into dataset
-        raw_data = {}
-        for k in dataset.variables.keys():
-            if self._shyft_map.get(k, None) in input_source_types:
-                data = dataset.variables[k]
-                dims = data.dimensions
-                data_slice = len(data.dimensions) * [slice(None)]
-                if 'ensemble_member' in dims and ensemble_member is not None:
-                    data_slice[dims.index("ensemble_member")] = slice(ensemble_member, ensemble_member + 1)
-                data_slice[dims.index(dim_grid)] = xy_slice
-                data_slice[dims.index("lead_time")] = lead_time_slice
-                data_slice[dims.index("time")] = time_slice
-                xy_slice_mask = [m_xy[xy_slice] if dim == dim_grid else slice(None) for dim in dims]
-                time_slice_mask = [m_t[time_slice] if dim == 'time' else slice(None) for dim in dims]
-
-                with warnings.catch_warnings():
-                    warnings.filterwarnings("ignore", message="invalid value encountered in greater")
-                    warnings.filterwarnings("ignore", message="invalid value encountered in less_equal")
-                    pure_arr = data[data_slice][xy_slice_mask][time_slice_mask]
-
-                if 'ensemble_member' not in dims: # add axis for 'ensemble_member'
-                    pure_arr = pure_arr[:,:,np.newaxis,:]
-
-                if isinstance(pure_arr, np.ma.core.MaskedArray):
-                    pure_arr = pure_arr.filled(np.nan)
-                if not self.use_filled_values:
-                    pure_arr[forecast_is_complete == 0,:,:,:] = np.nan # Set filled values to nan
-                # TODO: if use_filled_values=True, send out warning with list of filled values
-                if np.isnan(pure_arr).any():
-                    print("NaN found in pure_arr for {} see indices {}".format(k, np.unravel_index(np.argmax(np.isnan(pure_arr)), pure_arr.shape)))
-
-                raw_data[self._shyft_map[k]] = pure_arr, k
-
-        # Calculate wind speed if required
-        if wind_not_ok:
-            if set(("x_wind", "y_wind")).issubset(raw_data):
-                x_wind, _ = raw_data.pop("x_wind") if no_x_wind else raw_data["x_wind"]
-                y_wind, _ = raw_data.pop("y_wind") if no_y_wind else raw_data["y_wind"]
-                ncf_name_wind = next((n_nm for n_nm, s_nm in self._shyft_map.items() if s_nm == "wind_speed"), None)
-                raw_data["wind_speed"] = np.sqrt(np.square(x_wind) + np.square(y_wind)), ncf_name_wind
-            else:
-                raise ConcatDataRepositoryError("Not able to retrieve wind_speed from dataset")
-
-        # Calculate relative humidity if required
-        if rh_not_ok:
-            if set(("surface_air_pressure", "dew_point_temperature_2m")).issubset(raw_data):
-                sfc_p, _ = raw_data.pop("surface_air_pressure")
-                dpt_t, _ = raw_data.pop("dew_point_temperature_2m")
-                sfc_t, _ = raw_data.pop("temperature") if no_temp else raw_data["temperature"]
-                ncf_name_rh = next((n_nm for n_nm, s_nm in self._shyft_map.items() if s_nm == "relative_humidity"), None)
-                raw_data["relative_humidity"] = calc_RH(sfc_t, dpt_t, sfc_p), ncf_name_rh
-            elif set(("sea_level_pressure", "dew_point_temperature_2m")).issubset(raw_data):
-                sea_p, _ = raw_data.pop("sea_level_pressure")
-                dpt_t, _ = raw_data.pop("dew_point_temperature_2m")
-                sfc_t, _ = raw_data.pop("temperature") if no_temp else raw_data["temperature"]
-                ncf_name_rh = next((n_nm for n_nm, s_nm in self._shyft_map.items() if s_nm == "relative_humidity"), None)
-                z = np.array([pt.z for pt in geo_pts])
-                raw_data["relative_humidity"] = calc_RH(sfc_t, dpt_t, calc_P(z, sea_p)), ncf_name_rh
-            else:
-                raise ConcatDataRepositoryError("Not able to retrieve relative_humidity from dataset")
-
-<<<<<<< HEAD
-        data_lead_time_slice = slice(lead_time_slice.start, lead_time_slice.stop + 1)
-        extracted_data = self._transform_raw(raw_data, time, lead_times_in_sec[data_lead_time_slice], concat)
-        return extracted_data, x, y, z
-=======
-        extracted_data = self._transform_raw(raw_data, time, lead_times_in_sec[lead_time_slice], concat)
-        return extracted_data, geo_pts
->>>>>>> 492d1d97
-
-    def _validate_input(self, dataset, input_source_types, geo_location_criteria):
-        """
-        * Validate geo_location criteria.
-        * Check units are ok
-        * Check if ekstra variables are required to compute wind-speed
-          and relative humidity and if so return flags
-        """
-
-        # Check units match
-        unit_ok = {k: dataset.variables[k].units in self.var_units[k]
-                   for k in dataset.variables.keys() if self._shyft_map.get(k, None) in input_source_types}
-        if not all(unit_ok.values()):
-            raise ConcatDataRepositoryError("The following variables have wrong unit: {}.".format(
-                ', '.join([k for k, v in unit_ok.items() if not v])))
-
-        # Need extra variables to calculate wind speed if not available in dataset
-        no_x_wind = False if "x_wind" in input_source_types else True
-        no_y_wind = False if "y_wind" in input_source_types else True
-        ncf_nm = next((n_nm for n_nm, s_nm in self._shyft_map.items() if s_nm == "wind_speed"), None)
-        wind_not_ok = "wind_speed" in input_source_types and (ncf_nm is None or ncf_nm not in dataset.variables)
-        if wind_not_ok:
-            if not isinstance(input_source_types, list):
-                input_source_types = list(input_source_types)  # We change input list, so take a copy
-            input_source_types.remove("wind_speed")
-            input_source_types.extend(["x_wind", "y_wind"])
-
-        # Need extra variables to calculate relative humidity if not available in dataset
-        no_temp = False if "temperature" in input_source_types else True
-        ncf_nm = next((n_nm for n_nm, s_nm in self._shyft_map.items() if s_nm == "relative_humidity"), None)
-        rh_not_ok = "relative_humidity" in input_source_types and (ncf_nm is None or ncf_nm not in dataset.variables)
-        if rh_not_ok:
-            if not isinstance(input_source_types, list):
-                input_source_types = list(input_source_types)  # We change input list, so take a copy
-            if all([var in dataset.variables for var in ["surface_air_pressure", "dew_point_temperature_2m"]]):
-                input_source_types.remove("relative_humidity")
-                input_source_types.extend(["surface_air_pressure", "dew_point_temperature_2m"])
-            elif all([var in dataset.variables for var in ["sea_level_pressure", "dew_point_temperature_2m"]]):
-                input_source_types.remove("relative_humidity")
-                input_source_types.extend(["sea_level_pressure", "dew_point_temperature_2m"])
-            if no_temp: input_source_types.extend(["temperature"])
-
-        return input_source_types, no_temp, rh_not_ok, no_x_wind, no_y_wind, wind_not_ok
-
-    def _get_geo_slice(self, dataset, geo_location_criteria):
-        """
-        * Return name of "geo" dimension in dataset (dim_grid)
-        * Return limiting slice in dim_grid that covers all points
-          defined by geo_location_criteria (xy_slixe)
-        * Return mask that identifies points defined by geo_location_criteria
-        * Return points defined by geo_location_criteria as GeoPointVector
-        """
-        # Find xy slicing and z
-        x = dataset.variables.get("x", None)
-        y = dataset.variables.get("y", None)
-        dim_grid = [dim for dim in dataset.dimensions if dim not in ['time', 'lead_time', 'ensemble_member']][0]
-        if not all([x, y]):
-            raise ConcatDataRepositoryError("Something is wrong with the dataset, x/y coords or time not found")
-        data_cs = dataset.variables.get("crs", None)
-        if data_cs is None:
-            raise ConcatDataRepositoryError("No coordinate system information in dataset.")
-        x, y, m_xy, xy_slice = _limit_1D(x[:], y[:], data_cs.proj4, self.shyft_cs, geo_location_criteria, self.padding, ConcatDataRepositoryError)
-
-        # Find height
-        if 'z' in dataset.variables.keys():
-            data = dataset.variables['z']
-            dims = data.dimensions
-            data_slice = len(data.dimensions) * [slice(None)]
-            data_slice[dims.index(dim_grid)] = m_xy
-            z = data[data_slice]
-        else:
-            raise ConcatDataRepositoryError("No elevations found in dataset")
-
-        return x, y, z, m_xy, xy_slice, dim_grid
-
-    def _make_time_slice(self, nb_lead_intervals_to_drop, nb_lead_intervals, fc_selection_criteria):
-        """
-        Find limiting slices in dimensions 'time' and 'lead_time'
-        for filters as defined by fc_selection_criteria,
-        nb_lead_intervals_to_drop, nb_lead_intervals and nb_periodicity
-
-        Returns
-        -------
-        * time_slice: limiting slice in dim 'time'
-        * lead_time_slice: limiting slice in dim 'lead_time'
-        * m_t: periodicity mask in dim 'time'
-        """
-        time = self.time
-        lead_times_in_sec = self.lead_times_in_sec
-        if nb_lead_intervals is None:
-            nb_lead_intervals = len(lead_times_in_sec) - nb_lead_intervals_to_drop - 1
-        # Find periodicity mask
-        fc_periodicity = self.fc_periodicity
-        m_t = np.zeros(time.shape, dtype=bool)
-        m_t[::-fc_periodicity] = True # newest forecast last
-
-        # k, v = list(fc_selection_criteria.items())[0]
-        k, v = fc_selection_criteria.criterion
-        nb_extra_intervals = 0
-        if k == 'forecasts_created_within_period':
-            time_slice = ((time >= v.start) & (time <= v.end))
-            if not any(time_slice):
-                raise ConcatDataRepositoryError(
-                    "No forecasts found with creation time within period {}.".format(v.to_string()))
-        elif k == 'forecasts_with_start_within_period':
-            # shift utc period with nb_fc_to drop
-            v_shift = api.UtcPeriod(int(v.start - lead_times_in_sec[nb_lead_intervals_to_drop]),
-                                    int(v.end - lead_times_in_sec[nb_lead_intervals_to_drop]))
-            time_slice = ((time >= v_shift.start) & (time <= v_shift.end))
-            if not any(time_slice):
-                raise ConcatDataRepositoryError(
-                    "No forecasts found that start within period for period {} and "
-                    "'fc_nb_to_drop'={}.".format(v.to_string(),nb_lead_intervals_to_drop))
-        elif k == 'forecasts_that_intersect_period':
-            v_shift_first = int(v.start - lead_times_in_sec[nb_lead_intervals_to_drop + nb_lead_intervals])
-            v_shift_last = int(v.end - lead_times_in_sec[nb_lead_intervals_to_drop])
-            time_slice = ((time >= v_shift_first) & (time <= v_shift_last))
-            if not any(time_slice):
-                raise ConcatDataRepositoryError(
-                    "No forecasts found that intersect period {} with restrictions 'nb_lead_intervals_to_drop'={} "
-                    "and 'nb_lead_intervals'={}.".format(v.to_string(), nb_lead_intervals_to_drop, nb_lead_intervals))
-        elif k == 'forecasts_that_cover_period':
-            v_shift_first = int(v.start - lead_times_in_sec[nb_lead_intervals_to_drop])
-            v_shift_last = int(v.end - lead_times_in_sec[nb_lead_intervals_to_drop + nb_lead_intervals])
-            time_slice = ((time <= v_shift_first) & (time > v_shift_last))
-            if not any(time_slice):
-                raise ConcatDataRepositoryError(
-                    "No forecasts found that cover period {} with restrictions 'nb_lead_intervals_to_drop'={} "
-                    "and 'nb_lead_intervals'={}.".format(v.to_string(), nb_lead_intervals_to_drop, nb_lead_intervals))
-        elif k == 'latest_available_forecasts':
-            t = v['forecasts_older_than']
-            n = v['number_of_forecasts']
-            idx = np.argmin(time <= t) - 1
-            if idx < 0:
-                first_lead_time_of_last_fc = int(time[-1])
-                if first_lead_time_of_last_fc <= t:
-                    idx = len(time) - 1
-                else:
-                    raise ConcatDataRepositoryError(
-                        "The earliest time in repository ({}) is later than or at the start of the period for which data is "
-                        "requested ({})".format(UTC.to_string(int(time[0])), UTC.to_string(t)))
-            if idx + 1 < n * fc_periodicity:
-                raise ConcatDataRepositoryError(
-                    "The number of forecasts available in repo ({}) and earlier than the parameter "
-                    "'forecasts_older_than' ({}) is less than the number of forecasts requested ({}) " ""
-                    "for the specified periodicity ({})".format(idx + 1, UTC.to_string(t), n, fc_periodicity))
-            time_slice = slice(idx - n * fc_periodicity + 1, idx + 1)
-        elif k == 'forecasts_at_reference_times':
-            raise ConcatDataRepositoryError(
-                "'forecasts_at_reference_times' selection criteria not supported yet.")
-        lead_time_slice = slice(nb_lead_intervals_to_drop, nb_lead_intervals_to_drop + nb_lead_intervals + 1)
-        return time_slice, lead_time_slice, m_t
-
-    def _transform_raw(self, data, time, lead_time, concat, issubset=False):
-
-        # time axis for contatenated output
-        def concat_t(t, is_average=True):
-            t_stretch = np.ravel(np.repeat(t, self.fc_len_to_concat).reshape(len(t), self.fc_len_to_concat)
-                                 + lead_time[0:self.fc_len_to_concat])
-            if not is_average: # add extra time_point
-                t_stretch = np.append(t_stretch, t[-1] + lead_time[self.fc_len_to_concat])
-            dt_last = lead_time[-1] - lead_time[-2]
-            if np.all(lead_time[1:]-lead_time[:-1] == dt_last): # fixed_dt time axis
-                return api.TimeAxis(int(t_stretch[0]), int(t_stretch[1]) - int(t_stretch[0]), len(t_stretch))
-            else: # point_type time axis
-                return api.TimeAxis(api.UtcTimeVector.from_numpy(t_stretch.astype(int)), int(t_stretch[-1] + dt_last))
-
-        # time axis for forecast output
-        def forecast_t(t, daccumulated_var=False):
-            nb_ext_lead_times = len(lead_time) - 1 if daccumulated_var else len(lead_time)
-            t_all = np.repeat(t, nb_ext_lead_times).reshape(len(t), nb_ext_lead_times) + lead_time[0:nb_ext_lead_times]
-            return t_all.astype(int)
-
-        # padding extra points to forecast
-        def pad(v, t):
-            if not concat: # Extend forecast by duplicating last nb_pad values
-                if self.nb_pads > 0:
-                    nb_pads = self.nb_pads
-                    t_padded = np.zeros((t.shape[0], t.shape[1] + nb_pads), dtype=t.dtype)
-                    t_padded[:, :-nb_pads] = t[:, :]
-                    t_add = t[0, -1] - t[0, -nb_pads - 1]
-                    # print('t_add:',t_add)
-                    t_padded[:, -nb_pads:] = t[:, -nb_pads:] + t_add
-
-                    v_padded = np.zeros((v.shape[0], t.shape[1] + nb_pads, v.shape[2], v.shape[3]), dtype=v.dtype)
-                    v_padded[:, :-nb_pads, :, :] = v[:, :, :, :]
-                    v_padded[:, -nb_pads:, :, :] = v[:, -nb_pads:, :, :]
-                else:
-                    t_padded = t
-                    v_padded = v
-                dt_last = t_padded[0, -1] - t_padded[0, -2]
-                if np.all(t_padded[:,1:] - t_padded[:,:-1] == dt_last): # fixed_dt time axis
-                    return (v_padded, [api.TimeAxis(int(tp[0]), int(dt_last), len(tp)) for tp in t_padded])
-                else: # point_type time axis
-                    return (v_padded,
-                            [api.TimeAxis(api.UtcTimeVector.from_numpy(tp), int(tp[-1] + dt_last)) for tp in t_padded])
-            else:
-                return (v, t)
-
-        # reshape for data concatenated output
-        def concat_v(x, is_average=True):
-            if is_average:
-                return x.reshape(-1, * x.shape[-2:])  # shape = (nb_forecasts*nb_lead_times, nb_ensemble_members, nb_points)
-            else:
-                return np.concatenate((x[:,:-1,:,:].reshape(-1, *x.shape[-2:]), x[-1,-1,:,:][np.newaxis,:,:]), axis=0)
-
-        def forecast_v(x):
-            return x  # shape = (nb_forecasts, nb_lead_times, nb_ensemble_members, nb_points)
-
-        # temperature conversion
-        def air_temp_conv(T, fcn, **args):
-            return fcn(T - 273.15, **args)
-
-        # precipitation conversion and de-accumulation if required
-        def prec_conv(v, ak, fcn):
-            p = v
-            if ak == "precipitation_amount_acc":
-                # De-accumulate
-                f = api.deltahours(1) / (lead_time[1:] - lead_time[:-1])  # conversion from mm/delta_t to mm/1hour
-                res = fcn(np.clip((p[:, 1:, :, :] - p[:, :-1, :, :]) * f[np.newaxis, :, np.newaxis, np.newaxis], 0.0, 1000.0))
-            elif ak == "precipitation_amount":
-                # TODO: check with Yisak that this is understood correctly
-                f = api.deltahours(1) / lead_time[1:]  # conversion from mm/delta_t to mm/1hour
-                res = fcn(np.clip(p[:, 1:, :, :] * f[np.newaxis, :, np.newaxis, np.newaxis], 0.0, 1000.0))
-            return res
-
-        # radiation de-accumulation
-        def rad_conv(r, fcn):
-            dr = r[:, 1:, :, :] - r[:, :-1, :, :]
-            return fcn(np.clip(dr / (lead_time[1:] - lead_time[:-1])[np.newaxis, :, np.newaxis, np.newaxis], 0.0, 5000.0))
-
-        # Unit- and aggregation-dependent conversions go here
-        if concat:
-            convert_map = {"wind_speed": lambda v, ak, t: (concat_v(v, is_average=False), concat_t(t, is_average=False)),
-                           "relative_humidity": lambda v, ak, t: (concat_v(v, is_average=False), concat_t(t, is_average=False)),
-                           # ""temperature": lambda v, ak, t: (air_temp_conv(v, lambda v: concat_v(v, is_average=False)), concat_t(t, is_average=False)),
-                           "temperature": lambda v, ak, t: (air_temp_conv(v, concat_v, is_average=False), concat_t(t, is_average=False)),
-                           "radiation": lambda v, ak, t: (rad_conv(v, concat_v), concat_t(t)),
-                           "precipitation": lambda v, ak, t: (prec_conv(v, ak, concat_v), concat_t(t))}
-        else:
-            convert_map = {"wind_speed": lambda v, ak, t: (forecast_v(v), forecast_t(t)),
-                           "relative_humidity": lambda v, ak, t: (forecast_v(v), forecast_t(t)),
-                           "temperature": lambda v, ak, t: (air_temp_conv(v, forecast_v), forecast_t(t)),
-                           "radiation": lambda v, ak, t: (rad_conv(v, forecast_v), forecast_t(t, True)),
-                           "precipitation": lambda v, ak, t: (prec_conv(v, ak, forecast_v), forecast_t(t, True))}
-
-        res = {}
-        for k, (v, ak) in data.items():
-            res[k] = pad(*convert_map[k](v, ak, time))
-        return res
-
-    # def _convert_to_geo_timeseries(self, data, geo_pts, concat):
-    #     """
-    #     Convert timeseries from numpy structures to shyft.api geo-timeseries.
-    #
-    #     Returns
-    #     -------
-    #     timeseries: dict
-    #         Time series arrays keyed by type
-    #     """
-    #     nb_ensemble_members = list(data.values())[0][0].shape[-2]
-    #     if concat:
-    #         geo_ts = [{key: self.create_geo_ts_type_map[key](ta, geo_pts, arr[:, j, :].transpose(), self.series_type[key])
-    #                    for key, (arr, ta) in data.items()}
-    #                    for j in range(nb_ensemble_members)]
-    #     else:
-    #         nb_forecasts = list(data.values())[0][0].shape[0]
-    #         geo_ts = [[{key:
-    #                     self.create_geo_ts_type_map[key](ta[i], geo_pts, arr[i,:,j,:].transpose(), self.series_type[key])
-    #                    for key, (arr, ta) in data.items()}
-    #                    for j in range(nb_ensemble_members)] for i in range(nb_forecasts)]
-    #     return geo_ts
+from os import path
+import numpy as np
+from netCDF4 import Dataset
+from shyft import api
+from shyft import shyftdata_dir
+from .. import interfaces
+from .time_conversion import convert_netcdf_time
+from .utils  import calc_P, calc_RH, _limit_1D, _numpy_to_geo_ts_vec
+import warnings
+from shyft.repository.interfaces import ForecastSelectionCriteria
+
+UTC = api.Calendar()
+
+
+class ConcatDataRepositoryError(Exception):
+    pass
+
+
+class ConcatDataRepository(interfaces.GeoTsRepository):
+    """
+    Repository for geo located forecasts in concatenated netCDF4 files.
+    NetCDF4 dataset assumptions:
+        * Dimensions:
+            * time (unlimited)
+            * lead_time
+            * ensemble_member (optional)
+            * grid_point
+        * Variables:
+            * time:(float) array with periodic forecast creation timestamps in seconds since (1970.01.01 00:00, UTC)
+            * lead_time:(float) array with hours since creation time
+            * x: (float) array of latitudes of dims (grid_point)
+            * y: (float) array of longitudes of dims (grid_point)
+            * z: (float) array of altitudes [m] of dims (grid_point)
+            * forecast_is_complete: flag array of dims (time)
+            * crs: has attribute proj4, a string describing the coordinate system
+        * Optional variables:
+            * dew_point_temperature_2m: [K],
+            * surface_air_pressure: [Pa],
+            * relative_humidity_2m: [1],
+            * air_temperature_2m: [K],
+            * precipitation_amount: [kg/m^2],
+            * precipitation_amount_acc: [kg/m^2],
+            * x_wind_10m: [m/s],
+            * y_wind_10m: [m/s],
+            * windspeed_10m: [m/s],
+            * integral_of_surface_downwelling_shortwave_flux_in_air_wrt_time: [W s/m^2]}
+            * All optional variables are (float) array with dims (time, lead_time, [ensemble_member], grid_point)
+    """
+
+    _G = 9.80665  # WMO-defined gravity constant to calculate the height in metres from geopotential
+
+    def __init__(self, epsg, filename, nb_pads=0, nb_lead_intervals_to_drop=0, nb_lead_intervals=None, fc_periodicity=1,
+                 ensemble_member=0, padding=5000., use_filled_values=False):
+        """
+        Construct the netCDF4 dataset reader for concatenated gridded forecasts and initialize data retrieval.
+
+        Parameters
+        ----------
+        epsg: string
+            Unique coordinate system id for result coordinates. Currently "32632" and "32633" are supported.
+        filename: string
+            Path to netcdf file containing concatenated forecasts
+        nb_pads: int, optional
+            Extend forecast horizon with nb_pads lead times by replicating last values
+        nb_lead_intervals_to_drop: int, optional
+            Index of first lead time to read
+        nb_lead_intervals: int, optional
+            Number of lead time intervals to read
+        fc_periodicity: int, optional
+            Periodicity of forecast to read (i.e. if fc_periodicity=2 only reads values from every second forecast)
+        ensemble_member: int, optional
+            Ensemble member returned by get_timeseries, get_forecast and get_forecast_collection if dataset is of
+            ensemble type (has dimension 'ensemble_member'). Must be non-negative integer less than dimension size of
+            'ensemble_member'
+        padding: float, optional
+            Longidutinal and latitudinal padding in meters, added east, west, north and south
+        use_filled_values: bool
+            Use forecast with filled valued if True
+        """
+
+        filename = path.expandvars(filename)
+        if not path.isabs(filename):
+            # Relative paths will be prepended the data_dir
+            filename = path.join(shyftdata_dir, filename)
+        if not path.isfile(filename):
+            raise ConcatDataRepositoryError("No such file '{}'".format(filename))
+        self._filename = filename
+        self.nb_pads = nb_pads
+        self.nb_lead_intervals_to_drop = nb_lead_intervals_to_drop  # index of first lead time: starts from 0
+        self.nb_lead_intervals = nb_lead_intervals
+        self.fc_periodicity = fc_periodicity
+        if ensemble_member is None:
+            self.ensemble_member = 0
+        else:
+            self.ensemble_member = ensemble_member
+        self.padding = padding
+        self.shyft_cs = "+init=EPSG:{}".format(epsg)
+        self.use_filled_values = use_filled_values
+
+        with Dataset(self._filename) as dataset:
+            self._get_time_structure_from_dataset(dataset)
+
+        # Mapping netcdf_name: shyft_name. See also _transform_raw which contains associated transformations methods
+        self._shyft_map = {"dew_point_temperature_2m": "dew_point_temperature_2m",
+                           "surface_air_pressure": "surface_air_pressure",
+                           "sea_level_pressure": "sea_level_pressure",
+                           "relative_humidity_2m": "relative_humidity",
+                           "air_temperature_2m": "temperature",
+                           "precipitation_amount": "precipitation",
+                           "precipitation_amount_acc": "precipitation",
+                           "x_wind_10m": "x_wind",
+                           "y_wind_10m": "y_wind",
+                           "windspeed_10m": "wind_speed",
+                           "integral_of_surface_downwelling_shortwave_flux_in_air_wrt_time": "radiation"}
+
+        # Assumed unit for fields. These are checked against netcdf content in _validate_input
+        self.var_units = {"dew_point_temperature_2m": ['K'],
+                          "surface_air_pressure": ['Pa'],
+                          "sea_level_pressure": ['Pa'],
+                          "relative_humidity_2m": ['1'],
+                          "air_temperature_2m": ['K'],
+                          "precipitation_amount": ['kg/m^2'],
+                          "precipitation_amount_acc": ['kg/m^2'],
+                          "x_wind_10m": ['m/s'],
+                          "y_wind_10m": ['m/s'],
+                          "windspeed_10m": ['m/s'],
+                          "integral_of_surface_downwelling_shortwave_flux_in_air_wrt_time": ['W s/m^2']}
+
+        # Fields that need an additional lead_time to de-accumulate
+        self._shift_fields = ("precipitation_amount_acc",
+                              "integral_of_surface_downwelling_shortwave_flux_in_air_wrt_time")
+
+        # geo-ts creation method
+        self.create_geo_ts_type_map = {"relative_humidity": api.create_rel_hum_source_vector_from_np_array,
+                                      "temperature": api.create_temperature_source_vector_from_np_array,
+                                      "precipitation": api.create_precipitation_source_vector_from_np_array,
+                                      "radiation": api.create_radiation_source_vector_from_np_array,
+                                      "wind_speed": api.create_wind_speed_source_vector_from_np_array}
+
+        # ts point interpretation policy
+        self.series_type = {"relative_humidity": api.POINT_INSTANT_VALUE,
+                            "temperature": api.POINT_INSTANT_VALUE,
+                            "precipitation": api.POINT_AVERAGE_VALUE,
+                            "radiation": api.POINT_AVERAGE_VALUE,
+                            "wind_speed": api.POINT_INSTANT_VALUE}
+
+    def _get_time_structure_from_dataset(self, dataset):
+        """
+        This function performs the following:
+            * Get time (time stamps) and lead_time (hours) from NetCDF4 dataset.
+            * Calculate lead times in seconds(lead_times_in_sec).
+            * Determine number of lead times to use (fc_len_to_concat) when
+              concated result is asked for by get_timeseries. Note that
+              fc_len_to_concat is a function of the time step length in
+              time (recall we assume periodic time steps), nb_lead_intervals_to_drop,
+              fc_periodicity and resolution of lead_time
+            * Validates ensemble_member
+        """
+        nb_lead_intervals_to_drop = self.nb_lead_intervals_to_drop
+        fc_periodicity = self.fc_periodicity
+        time = dataset.variables.get("time", None)
+        lead_time = dataset.variables.get("lead_time", None)
+        if not all([time, lead_time]):
+            raise ConcatDataRepositoryError("Something is wrong with the dataset"
+                                            "time or lead_time not found")
+        time = convert_netcdf_time(time.units, time)
+        self.time = time
+        self.forecast_is_complete = dataset.variables.get("forecast_is_complete", None)
+        self.lead_time = lead_time[:]
+        self.lead_times_in_sec = lead_time[:] * 3600.
+        if self.nb_lead_intervals is not None:
+            if nb_lead_intervals_to_drop + self.nb_lead_intervals > len(self.lead_times_in_sec) - 1:
+                raise  ConcatDataRepositoryError("'nb_lead_intervals_to_drop' + 'nb_lead_intervals' is too large")
+        time_shift_with_drop = time + self.lead_times_in_sec[nb_lead_intervals_to_drop]
+        if len(time) == 1:
+            self.fc_len_to_concat = None
+        else:
+            idx_max = np.argmax(time[0] + self.lead_times_in_sec >= time_shift_with_drop[fc_periodicity])
+            self.fc_len_to_concat = idx_max - nb_lead_intervals_to_drop
+
+        # Validate ensemble_member
+        if 'ensemble_member' in dataset.dimensions:
+            nb_ensemble_member = dataset.dimensions['ensemble_member'].size
+            if self.ensemble_member >= nb_ensemble_member:
+                raise ConcatDataRepositoryError(
+                    "ensemble_member must be non-negative integer between 0 and {}".format(nb_ensemble_member))
+        else:
+            self.ensemble_member = 0
+
+    def get_timeseries_ensemble(self, input_source_types, utc_period, geo_location_criteria=None):
+        """
+        Get ensemble of shyft source vectors of time series covering utc_period
+        for input_source_types.
+
+        Time series are constructed by concatenating values from forecasts
+        according to fc_periodicity whose lead period
+        (nb_lead_intervals_to_drop, nb_lead_intervals_to_drop + fc_len_to_concat)
+        intersect the utc_period. See _get_time_structure_from_dataset for details
+        on fc_len_to_concat.
+
+
+        Parameters
+        ----------
+        see interfaces.GeoTsRepository
+
+        Returns
+        -------
+        see interfaces.GeoTsRepository
+        """
+        if self.fc_len_to_concat is None: # case with only one time stamp in file
+            t_c = api.utctime_now() if utc_period is None else None
+            return self.get_forecast_ensemble(input_source_types, utc_period, t_c, geo_location_criteria)
+
+        if self.fc_len_to_concat < 0 or \
+                self.nb_lead_intervals_to_drop + self.fc_len_to_concat > len(self.lead_time) - 1:
+            raise ConcatDataRepositoryError("'nb_lead_intervals_to_drop={}' is too large for concatenation"\
+                                            .format(self.nb_lead_intervals_to_drop))
+
+        with Dataset(self._filename) as dataset:
+            if utc_period is None:
+                utc_period = api.UtcPeriod(int(self.time[0]), int(self.time[-1]))
+            fc_selection_criteria = ForecastSelectionCriteria(forecasts_that_intersect_period=utc_period)
+            extracted_data, x, y, z = self._get_data_from_dataset(dataset, input_source_types, fc_selection_criteria,
+                                                                  geo_location_criteria,
+                                                                  nb_lead_intervals=self.fc_len_to_concat, concat=True)
+            # check if extra_intervals are required
+            ta = list(extracted_data.values())[0][1] # time axis of first item
+            ta_end = ta.total_period().end
+            if ta_end <= utc_period.end: # try to extend extracted data with remainder of last forecast
+                if ta_end == utc_period.end:
+                    sec_to_extend = 1 # enough with one ekstra second if equality
+                else:
+                    sec_to_extend = utc_period.end - ta_end
+                drop = self.nb_lead_intervals_to_drop + self.fc_len_to_concat
+                idx = np.argmax(self.lead_times_in_sec[drop:] - self.lead_times_in_sec[drop] >= sec_to_extend)
+                if idx == 0:
+                    raise ConcatDataRepositoryError("The latest time in repository is earlier than the end of the "
+                                                    "period for which data is requested")
+                fc_selection_criteria = ForecastSelectionCriteria(latest_available_forecasts=
+                                                             {'number_of_forecasts': 1, 'forecasts_older_than': ta_end})
+                extra_data, _,_,_ = self._get_data_from_dataset(dataset, input_source_types, fc_selection_criteria,
+                                    geo_location_criteria, nb_lead_intervals_to_drop=drop, nb_lead_intervals=idx,
+                                    concat=False) # note: no concat here
+                ta_extra = list(extra_data.values())[0][1][0]
+                ta = api.TimeAxis(api.UtcTimeVector.from_numpy(np.append(ta.time_points, ta_extra.time_points[1:])))
+                extracted_data = {k: (np.concatenate((extracted_data[k][0], np.squeeze(extra_data[k][0], axis=0))), ta)
+                                                                                for k in list(extracted_data.keys())}
+            # return self._convert_to_geo_timeseries(extracted_data, geo_pts, concat=True)
+            return _numpy_to_geo_ts_vec(extracted_data, x, y, z, ConcatDataRepositoryError)
+
+    def get_timeseries(self, input_source_types, utc_period, geo_location_criteria=None):
+        """
+        Same as get_timeseries_ensemble, but only returns one ensemble member
+        as specified by ensemble_member.
+
+        Parameters
+        ----------
+        see interfaces.GeoTsRepository
+
+        Returns
+        -------
+        see interfaces.GeoTsRepository
+        """
+        # return self.get_timeseries_ensemble(input_source_types, utc_period, geo_location_criteria)[self.ensemble_member]
+        # Same as get_timeseries_collection, but for only one member
+        if self.fc_len_to_concat is None: # case with only one time stamp in file
+            t_c = api.utctime_now() if utc_period is None else None
+            return self.get_forecast(input_source_types, utc_period, utc_period.start, geo_location_criteria)
+
+        if self.fc_len_to_concat < 0 or \
+                self.nb_lead_intervals_to_drop + self.fc_len_to_concat > len(self.lead_time) - 1:
+            raise ConcatDataRepositoryError("'nb_lead_intervals_to_drop={}' is too large for concatenation" \
+                                            .format(self.nb_lead_intervals_to_drop))
+
+        with Dataset(self._filename) as dataset:
+            if utc_period is None:
+                utc_period = api.UtcPeriod(int(self.time[0]), int(self.time[-1]))
+            fc_selection_criteria = ForecastSelectionCriteria(forecasts_that_intersect_period=utc_period)
+            extracted_data, x, y, z = self._get_data_from_dataset(dataset, input_source_types, fc_selection_criteria,
+                                                                  geo_location_criteria,
+                                                                  nb_lead_intervals=self.fc_len_to_concat, concat=True,
+                                                                  ensemble_member=self.ensemble_member)
+            # check if extra_intervals are required
+            ta = list(extracted_data.values())[0][1] # time axis of first item
+            ta_end = ta.total_period().end
+            if ta_end <= utc_period.end: # try to extend extracted data with remainder of last forecast
+                if ta_end == utc_period.end:
+                    sec_to_extend = 1  # enough with one ekstra second if equality
+                else:
+                    sec_to_extend = utc_period.end - ta_end
+                drop = self.nb_lead_intervals_to_drop + self.fc_len_to_concat
+                idx = np.argmax(self.lead_times_in_sec[drop:] - self.lead_times_in_sec[drop] >= sec_to_extend)
+                if idx == 0:
+                    raise ConcatDataRepositoryError("The latest time in repository is earlier than the end of the "
+                                                    "period for which data is requested")
+                fc_selection_criteria = ForecastSelectionCriteria(latest_available_forecasts=
+                                                             {'number_of_forecasts': 1, 'forecasts_older_than': ta_end})
+                extra_data, _, _,_ = self._get_data_from_dataset(dataset, input_source_types, fc_selection_criteria,
+                                    geo_location_criteria, nb_lead_intervals_to_drop=drop, nb_lead_intervals=idx,
+                                    concat=False, ensemble_member=self.ensemble_member) # note: no concat here
+                ta_extra = list(extra_data.values())[0][1][0]
+                ta = api.TimeAxis(api.UtcTimeVector.from_numpy(np.append(ta.time_points, ta_extra.time_points[1:])))
+                extracted_data = {k: (np.concatenate((extracted_data[k][0], np.squeeze(extra_data[k][0], axis=0))), ta)
+                                                                                for k in list(extracted_data.keys())}
+            #return self._convert_to_geo_timeseries(extracted_data, geo_pts, concat=True)[0]
+            return _numpy_to_geo_ts_vec(extracted_data, x, y, z, ConcatDataRepositoryError)
+
+    def get_forecast_ensemble_collection(self, input_source_types, fc_selection_criteria, geo_location_criteria=None):
+        """
+        Get all forecast (as shyft source vectors of time series) according
+        to fc_periodicity that meet fc_selection_criteria for input_source_types.
+        Only values for lead period (nb_lead_intervals_to_drop, nb_lead_intervals)
+        are used.
+
+        Parameters
+        ----------
+        see interfaces.GeoTsRepository
+
+        Returns
+        -------
+        see interfaces.GeoTsRepository
+        """
+
+        k, v = fc_selection_criteria.criterion
+        if k == 'forecasts_at_reference_times':
+            fsc = lambda x: ForecastSelectionCriteria(latest_available_forecasts=
+                                              {'number_of_forecasts': 1, 'forecasts_older_than':x})
+            return [self.get_forecast_ensemble_collection(input_source_types, fsc(t_c), geo_location_criteria)[0]
+                    for t_c in v]
+        else:
+            with Dataset(self._filename) as dataset:
+                data, x, y, z = self._get_data_from_dataset(dataset, input_source_types, fc_selection_criteria,
+                                                                      geo_location_criteria, concat=False)
+                #return self._convert_to_geo_timeseries(data, geo_pts, concat=False)
+                return _numpy_to_geo_ts_vec(data, x, y, z, ConcatDataRepositoryError)
+
+    def get_forecast_collection(self, input_source_types, fc_selection_criteria, geo_location_criteria=None):
+        """
+        Same as get_forecast_ensemble_collection, but only returns one
+        ensemble member as specified by ensemble_member.
+
+        Parameters
+        ----------
+        see interfaces.GeoTsRepository
+
+        Returns
+        -------
+        see interfaces.GeoTsRepository.
+        """
+        # return [fcst[self.ensemble_member] for fcst in
+        #      self.get_forecast_ensemble_collection(input_source_types, fc_selection_criteria, geo_location_criteria)]
+        k, v = fc_selection_criteria.criterion
+        if k == 'forecasts_at_reference_times':
+            fsc = lambda x: ForecastSelectionCriteria(latest_available_forecasts=
+                                              {'number_of_forecasts': 1, 'forecasts_older_than':x})
+            return [self.get_forecast_collection(input_source_types, fsc(t_c), geo_location_criteria)[0] for t_c in v]
+        else:
+            with Dataset(self._filename) as dataset:
+                data, x, y, z = self._get_data_from_dataset(dataset, input_source_types, fc_selection_criteria,
+                                                            geo_location_criteria, concat=False,
+                                                            ensemble_member=self.ensemble_member)
+                #return [fcst[0] for fcst in self._convert_to_geo_timeseries(data, geo_pts, concat=False)]
+                return [fcst[0] for fcst in _numpy_to_geo_ts_vec(data, x, y, z, ConcatDataRepositoryError)]
+
+    def get_forecast_ensemble(self, input_source_types, utc_period,
+                              t_c, geo_location_criteria=None):
+        """
+        Get latest forecast (as shyft source vectors of time series) before
+        t_c where the lead period (nb_lead_intervals_to_drop, nb_lead_intervals)
+        covers utc_period. Only forecasts according to fc_periodicity are
+        considered.
+
+        Parameters
+        ----------
+        see interfaces.GeoTsRepository
+
+        Returns
+        -------
+        see interfaces.GeoTsRepository
+        """
+        if t_c is None:
+            t_c = api.utctime_now() if utc_period is None else utc_period.start
+        with Dataset(self._filename) as dataset:
+            if utc_period is None:
+                fsc = ForecastSelectionCriteria(latest_available_forecasts=
+                                              {'number_of_forecasts': 1, 'forecasts_older_than':t_c})
+            else:
+                if t_c > utc_period.start: # This is error is strickly not required, but in order not to confuse user
+                    raise ConcatDataRepositoryError(
+                        "Time stamp 't_c'={} is later than start of 'utc_period'={}".\
+                            format(UTC.to_string(t_c), utc_period.to_string()))
+                fsc = ForecastSelectionCriteria(forecasts_that_cover_period=utc_period)
+                time_slice, lead_time_slice, m_t = self._make_time_slice(self.nb_lead_intervals_to_drop,
+                                                                         self.nb_lead_intervals, fsc)
+                time = self.time[time_slice][m_t[time_slice]]
+                ref_time = time[np.argmin(time <= t_c) - 1]
+                if ref_time.size == 0:
+                    raise ConcatDataRepositoryError(
+                        "Not able to find forecast that cover the requested period with the provided restrictions "
+                        "'nb_lead_intervals_to_drop'={}, 'nb_lead_intervals'={}, 'fc_periodicity'={} and 't_c'={}". \
+                        format(self.nb_lead_intervals_to_drop, self.nb_lead_intervals, self.fc_periodicity, UTC.to_string(t_c)))
+                fsc = ForecastSelectionCriteria(forecasts_at_reference_times=[int(ref_time)])
+            return self.get_forecast_ensemble_collection(input_source_types, fsc, geo_location_criteria)[0]
+
+    def get_forecast(self, input_source_types, utc_period, t_c, geo_location_criteria=None):
+        """
+        Same as get_forecast_ensemble, but only returns one
+        ensemble member as specified by ensemble_member.
+
+        Parameters
+        ----------
+        see interfaces.GeoTsRepository
+
+        Returns
+        -------
+        see interfaces.GeoTsRepository
+        """
+        if t_c is None:
+            t_c = api.utctime_now() if utc_period is None else utc_period.start
+        with Dataset(self._filename) as dataset:
+            if utc_period is None:
+                fsc = ForecastSelectionCriteria(latest_available_forecasts=
+                                                {'number_of_forecasts': 1, 'forecasts_older_than': t_c})
+            else:
+                if t_c > utc_period.start: # This is error is strickly not required, but in order not to confuse user
+                    raise ConcatDataRepositoryError(
+                        "Time stamp 't_c'={} is later than start of 'utc_period'={}".\
+                            format(UTC.to_string(t_c), utc_period.to_string()))
+                fsc = ForecastSelectionCriteria(forecasts_that_cover_period=utc_period)
+                time_slice, lead_time_slice, m_t = self._make_time_slice(self.nb_lead_intervals_to_drop,
+                                                                         self.nb_lead_intervals, fsc)
+                time = self.time[time_slice][m_t[time_slice]]
+                ref_time = time[np.argmin(time <= t_c) - 1]
+                if ref_time.size == 0:
+                    raise ConcatDataRepositoryError(
+                        "Not able to find forecast that cover the requested period with the provided restrictions "
+                        "'nb_lead_intervals_to_drop'={}, 'nb_lead_intervals'={}, 'fc_periodicity'={} and 't_c'={}". \
+                            format(self.nb_lead_intervals_to_drop, self.nb_lead_intervals, self.fc_periodicity, UTC.to_string(t_c)))
+                fsc = ForecastSelectionCriteria(forecasts_at_reference_times=[int(ref_time)])
+            return self.get_forecast_collection(input_source_types, fsc, geo_location_criteria)[0]
+
+    def _get_data_from_dataset(self, dataset, input_source_types, fc_selection_criteria, geo_location_criteria,
+                               nb_lead_intervals_to_drop=None, nb_lead_intervals=None, concat=False, ensemble_member=None):
+        """
+        Get data from NetCDF4 dataset.
+
+        Parameters
+        ----------
+        See _init and get_forecast_ensemble_collection for description of dataset, input_source_types,
+        fc_selection_criteria, geo_location_criteria, nb_lead_intervals_to_drop, nb_lead_intervals
+        concat: bool, optional
+            Determines transformation method (see _transform_raw)
+        ensemble_member: int, optional
+            Determines ensemble_member to get. If None get all members
+
+        Returns
+        -------
+        tuple (extracted_data, geo_pts) where:
+            extracted_data: ts-type keyed dict of tuples (d, t) where d is numpy array of shape (nb_forecasts,
+                            nb_lead_intervals, nb_ensemble_members, nb_geo_pts) containing extracted values and t is
+                            list a of nb_forecasts time_axis. Here:
+                                nb_forecast = number of forecasts extracted
+                                nb_lead_intervals = number of lead intervals for which data has been extracted
+                                nb_ensemble_members = number of extracted ensemble members
+                                nb_geo_pts = number of geo-points for which data has been extracted
+            geo_pts: GeoPointVector
+        """
+
+        # validate input and adjust input_source_types
+        input_source_types, no_temp, rh_not_ok, no_x_wind, no_y_wind, wind_not_ok = \
+            self._validate_input(dataset, input_source_types, geo_location_criteria)
+
+        # find geo_slice for slicing dataset
+        x, y, z, m_xy, xy_slice, dim_grid = self._get_geo_slice(dataset, geo_location_criteria)
+
+        # find time_slice and lead_time_slice for slicing dataset
+        lead_times_in_sec = self.lead_times_in_sec
+        if nb_lead_intervals_to_drop is None:
+            nb_lead_intervals_to_drop = self.nb_lead_intervals_to_drop
+        if concat:
+            nb_lead_intervals = self.fc_len_to_concat
+        elif nb_lead_intervals is None:
+            if self.nb_lead_intervals is None:
+                nb_lead_intervals = len(lead_times_in_sec) - nb_lead_intervals_to_drop - 1
+            else:
+                nb_lead_intervals = self.nb_lead_intervals
+        if nb_lead_intervals_to_drop + nb_lead_intervals > len(lead_times_in_sec) - 1:
+            raise  ConcatDataRepositoryError("'nb_lead_intervals_to_drop' + 'nb_lead_intervals' is too large")
+        time_slice, lead_time_slice, m_t = \
+            self._make_time_slice(nb_lead_intervals_to_drop, nb_lead_intervals, fc_selection_criteria)
+        time = self.time[time_slice][m_t[time_slice]]
+        forecast_is_complete = self.forecast_is_complete[time_slice][m_t[time_slice]]
+        if np.size(time)==0:
+            raise ConcatDataRepositoryError('No forecast found that meet conditions')
+
+        # Get data by slicing into dataset
+        raw_data = {}
+        for k in dataset.variables.keys():
+            if self._shyft_map.get(k, None) in input_source_types:
+                data = dataset.variables[k]
+                dims = data.dimensions
+                data_slice = len(data.dimensions) * [slice(None)]
+                if 'ensemble_member' in dims and ensemble_member is not None:
+                    data_slice[dims.index("ensemble_member")] = slice(ensemble_member, ensemble_member + 1)
+                data_slice[dims.index(dim_grid)] = xy_slice
+                data_slice[dims.index("lead_time")] = lead_time_slice
+                data_slice[dims.index("time")] = time_slice
+                xy_slice_mask = [m_xy[xy_slice] if dim == dim_grid else slice(None) for dim in dims]
+                time_slice_mask = [m_t[time_slice] if dim == 'time' else slice(None) for dim in dims]
+
+                with warnings.catch_warnings():
+                    warnings.filterwarnings("ignore", message="invalid value encountered in greater")
+                    warnings.filterwarnings("ignore", message="invalid value encountered in less_equal")
+                    pure_arr = data[data_slice][xy_slice_mask][time_slice_mask]
+
+                if 'ensemble_member' not in dims: # add axis for 'ensemble_member'
+                    pure_arr = pure_arr[:,:,np.newaxis,:]
+
+                if isinstance(pure_arr, np.ma.core.MaskedArray):
+                    pure_arr = pure_arr.filled(np.nan)
+                if not self.use_filled_values:
+                    pure_arr[forecast_is_complete == 0,:,:,:] = np.nan # Set filled values to nan
+                # TODO: if use_filled_values=True, send out warning with list of filled values
+                if np.isnan(pure_arr).any():
+                    print("NaN found in pure_arr for {} see indices {}".format(k, np.unravel_index(np.argmax(np.isnan(pure_arr)), pure_arr.shape)))
+
+                raw_data[self._shyft_map[k]] = pure_arr, k
+
+        # Calculate wind speed if required
+        if wind_not_ok:
+            if set(("x_wind", "y_wind")).issubset(raw_data):
+                x_wind, _ = raw_data.pop("x_wind") if no_x_wind else raw_data["x_wind"]
+                y_wind, _ = raw_data.pop("y_wind") if no_y_wind else raw_data["y_wind"]
+                ncf_name_wind = next((n_nm for n_nm, s_nm in self._shyft_map.items() if s_nm == "wind_speed"), None)
+                raw_data["wind_speed"] = np.sqrt(np.square(x_wind) + np.square(y_wind)), ncf_name_wind
+            else:
+                raise ConcatDataRepositoryError("Not able to retrieve wind_speed from dataset")
+
+        # Calculate relative humidity if required
+        if rh_not_ok:
+            if set(("surface_air_pressure", "dew_point_temperature_2m")).issubset(raw_data):
+                sfc_p, _ = raw_data.pop("surface_air_pressure")
+                dpt_t, _ = raw_data.pop("dew_point_temperature_2m")
+                sfc_t, _ = raw_data.pop("temperature") if no_temp else raw_data["temperature"]
+                ncf_name_rh = next((n_nm for n_nm, s_nm in self._shyft_map.items() if s_nm == "relative_humidity"), None)
+                raw_data["relative_humidity"] = calc_RH(sfc_t, dpt_t, sfc_p), ncf_name_rh
+            elif set(("sea_level_pressure", "dew_point_temperature_2m")).issubset(raw_data):
+                sea_p, _ = raw_data.pop("sea_level_pressure")
+                dpt_t, _ = raw_data.pop("dew_point_temperature_2m")
+                sfc_t, _ = raw_data.pop("temperature") if no_temp else raw_data["temperature"]
+                ncf_name_rh = next((n_nm for n_nm, s_nm in self._shyft_map.items() if s_nm == "relative_humidity"), None)
+                #z = np.array([pt.z for pt in geo_pts])
+                raw_data["relative_humidity"] = calc_RH(sfc_t, dpt_t, calc_P(z, sea_p)), ncf_name_rh
+            else:
+                raise ConcatDataRepositoryError("Not able to retrieve relative_humidity from dataset")
+
+        extracted_data = self._transform_raw(raw_data, time, lead_times_in_sec[lead_time_slice], concat)
+        return extracted_data, x, y, z
+
+    def _validate_input(self, dataset, input_source_types, geo_location_criteria):
+        """
+        * Validate geo_location criteria.
+        * Check units are ok
+        * Check if ekstra variables are required to compute wind-speed
+          and relative humidity and if so return flags
+        """
+
+        # Check units match
+        unit_ok = {k: dataset.variables[k].units in self.var_units[k]
+                   for k in dataset.variables.keys() if self._shyft_map.get(k, None) in input_source_types}
+        if not all(unit_ok.values()):
+            raise ConcatDataRepositoryError("The following variables have wrong unit: {}.".format(
+                ', '.join([k for k, v in unit_ok.items() if not v])))
+
+        # Need extra variables to calculate wind speed if not available in dataset
+        no_x_wind = False if "x_wind" in input_source_types else True
+        no_y_wind = False if "y_wind" in input_source_types else True
+        ncf_nm = next((n_nm for n_nm, s_nm in self._shyft_map.items() if s_nm == "wind_speed"), None)
+        wind_not_ok = "wind_speed" in input_source_types and (ncf_nm is None or ncf_nm not in dataset.variables)
+        if wind_not_ok:
+            if not isinstance(input_source_types, list):
+                input_source_types = list(input_source_types)  # We change input list, so take a copy
+            input_source_types.remove("wind_speed")
+            input_source_types.extend(["x_wind", "y_wind"])
+
+        # Need extra variables to calculate relative humidity if not available in dataset
+        no_temp = False if "temperature" in input_source_types else True
+        ncf_nm = next((n_nm for n_nm, s_nm in self._shyft_map.items() if s_nm == "relative_humidity"), None)
+        rh_not_ok = "relative_humidity" in input_source_types and (ncf_nm is None or ncf_nm not in dataset.variables)
+        if rh_not_ok:
+            if not isinstance(input_source_types, list):
+                input_source_types = list(input_source_types)  # We change input list, so take a copy
+            if all([var in dataset.variables for var in ["surface_air_pressure", "dew_point_temperature_2m"]]):
+                input_source_types.remove("relative_humidity")
+                input_source_types.extend(["surface_air_pressure", "dew_point_temperature_2m"])
+            elif all([var in dataset.variables for var in ["sea_level_pressure", "dew_point_temperature_2m"]]):
+                input_source_types.remove("relative_humidity")
+                input_source_types.extend(["sea_level_pressure", "dew_point_temperature_2m"])
+            if no_temp: input_source_types.extend(["temperature"])
+
+        return input_source_types, no_temp, rh_not_ok, no_x_wind, no_y_wind, wind_not_ok
+
+    def _get_geo_slice(self, dataset, geo_location_criteria):
+        """
+        * Return name of "geo" dimension in dataset (dim_grid)
+        * Return limiting slice in dim_grid that covers all points
+          defined by geo_location_criteria (xy_slixe)
+        * Return mask that identifies points defined by geo_location_criteria
+        * Return points defined by geo_location_criteria as GeoPointVector
+        """
+        # Find xy slicing and z
+        x = dataset.variables.get("x", None)
+        y = dataset.variables.get("y", None)
+        dim_grid = [dim for dim in dataset.dimensions if dim not in ['time', 'lead_time', 'ensemble_member']][0]
+        if not all([x, y]):
+            raise ConcatDataRepositoryError("Something is wrong with the dataset, x/y coords or time not found")
+        data_cs = dataset.variables.get("crs", None)
+        if data_cs is None:
+            raise ConcatDataRepositoryError("No coordinate system information in dataset.")
+        x, y, m_xy, xy_slice = _limit_1D(x[:], y[:], data_cs.proj4, self.shyft_cs, geo_location_criteria, self.padding, ConcatDataRepositoryError)
+
+        # Find height
+        if 'z' in dataset.variables.keys():
+            data = dataset.variables['z']
+            dims = data.dimensions
+            data_slice = len(data.dimensions) * [slice(None)]
+            data_slice[dims.index(dim_grid)] = m_xy
+            z = data[data_slice]
+        else:
+            raise ConcatDataRepositoryError("No elevations found in dataset")
+
+        return x, y, z, m_xy, xy_slice, dim_grid
+
+    def _make_time_slice(self, nb_lead_intervals_to_drop, nb_lead_intervals, fc_selection_criteria):
+        """
+        Find limiting slices in dimensions 'time' and 'lead_time'
+        for filters as defined by fc_selection_criteria,
+        nb_lead_intervals_to_drop, nb_lead_intervals and nb_periodicity
+
+        Returns
+        -------
+        * time_slice: limiting slice in dim 'time'
+        * lead_time_slice: limiting slice in dim 'lead_time'
+        * m_t: periodicity mask in dim 'time'
+        """
+        time = self.time
+        lead_times_in_sec = self.lead_times_in_sec
+        if nb_lead_intervals is None:
+            nb_lead_intervals = len(lead_times_in_sec) - nb_lead_intervals_to_drop - 1
+        # Find periodicity mask
+        fc_periodicity = self.fc_periodicity
+        m_t = np.zeros(time.shape, dtype=bool)
+        m_t[::-fc_periodicity] = True # newest forecast last
+
+        # k, v = list(fc_selection_criteria.items())[0]
+        k, v = fc_selection_criteria.criterion
+        nb_extra_intervals = 0
+        if k == 'forecasts_created_within_period':
+            time_slice = ((time >= v.start) & (time <= v.end))
+            if not any(time_slice):
+                raise ConcatDataRepositoryError(
+                    "No forecasts found with creation time within period {}.".format(v.to_string()))
+        elif k == 'forecasts_with_start_within_period':
+            # shift utc period with nb_fc_to drop
+            v_shift = api.UtcPeriod(int(v.start - lead_times_in_sec[nb_lead_intervals_to_drop]),
+                                    int(v.end - lead_times_in_sec[nb_lead_intervals_to_drop]))
+            time_slice = ((time >= v_shift.start) & (time <= v_shift.end))
+            if not any(time_slice):
+                raise ConcatDataRepositoryError(
+                    "No forecasts found that start within period for period {} and "
+                    "'fc_nb_to_drop'={}.".format(v.to_string(),nb_lead_intervals_to_drop))
+        elif k == 'forecasts_that_intersect_period':
+            v_shift_first = int(v.start - lead_times_in_sec[nb_lead_intervals_to_drop + nb_lead_intervals])
+            v_shift_last = int(v.end - lead_times_in_sec[nb_lead_intervals_to_drop])
+            time_slice = ((time >= v_shift_first) & (time <= v_shift_last))
+            if not any(time_slice):
+                raise ConcatDataRepositoryError(
+                    "No forecasts found that intersect period {} with restrictions 'nb_lead_intervals_to_drop'={} "
+                    "and 'nb_lead_intervals'={}.".format(v.to_string(), nb_lead_intervals_to_drop, nb_lead_intervals))
+        elif k == 'forecasts_that_cover_period':
+            v_shift_first = int(v.start - lead_times_in_sec[nb_lead_intervals_to_drop])
+            v_shift_last = int(v.end - lead_times_in_sec[nb_lead_intervals_to_drop + nb_lead_intervals])
+            time_slice = ((time <= v_shift_first) & (time > v_shift_last))
+            if not any(time_slice):
+                raise ConcatDataRepositoryError(
+                    "No forecasts found that cover period {} with restrictions 'nb_lead_intervals_to_drop'={} "
+                    "and 'nb_lead_intervals'={}.".format(v.to_string(), nb_lead_intervals_to_drop, nb_lead_intervals))
+        elif k == 'latest_available_forecasts':
+            t = v['forecasts_older_than']
+            n = v['number_of_forecasts']
+            idx = np.argmin(time <= t) - 1
+            if idx < 0:
+                first_lead_time_of_last_fc = int(time[-1])
+                if first_lead_time_of_last_fc <= t:
+                    idx = len(time) - 1
+                else:
+                    raise ConcatDataRepositoryError(
+                        "The earliest time in repository ({}) is later than or at the start of the period for which data is "
+                        "requested ({})".format(UTC.to_string(int(time[0])), UTC.to_string(t)))
+            if idx + 1 < n * fc_periodicity:
+                raise ConcatDataRepositoryError(
+                    "The number of forecasts available in repo ({}) and earlier than the parameter "
+                    "'forecasts_older_than' ({}) is less than the number of forecasts requested ({}) " ""
+                    "for the specified periodicity ({})".format(idx + 1, UTC.to_string(t), n, fc_periodicity))
+            time_slice = slice(idx - n * fc_periodicity + 1, idx + 1)
+        elif k == 'forecasts_at_reference_times':
+            raise ConcatDataRepositoryError(
+                "'forecasts_at_reference_times' selection criteria not supported yet.")
+        lead_time_slice = slice(nb_lead_intervals_to_drop, nb_lead_intervals_to_drop + nb_lead_intervals + 1)
+        return time_slice, lead_time_slice, m_t
+
+    def _transform_raw(self, data, time, lead_time, concat, issubset=False):
+
+        # time axis for contatenated output
+        def concat_t(t, is_average=True):
+            t_stretch = np.ravel(np.repeat(t, self.fc_len_to_concat).reshape(len(t), self.fc_len_to_concat)
+                                 + lead_time[0:self.fc_len_to_concat])
+            if not is_average: # add extra time_point
+                t_stretch = np.append(t_stretch, t[-1] + lead_time[self.fc_len_to_concat])
+            dt_last = lead_time[-1] - lead_time[-2]
+            if np.all(lead_time[1:]-lead_time[:-1] == dt_last): # fixed_dt time axis
+                return api.TimeAxis(int(t_stretch[0]), int(t_stretch[1]) - int(t_stretch[0]), len(t_stretch))
+            else: # point_type time axis
+                return api.TimeAxis(api.UtcTimeVector.from_numpy(t_stretch.astype(int)), int(t_stretch[-1] + dt_last))
+
+        # time axis for forecast output
+        def forecast_t(t, daccumulated_var=False):
+            nb_ext_lead_times = len(lead_time) - 1 if daccumulated_var else len(lead_time)
+            t_all = np.repeat(t, nb_ext_lead_times).reshape(len(t), nb_ext_lead_times) + lead_time[0:nb_ext_lead_times]
+            return t_all.astype(int)
+
+        # padding extra points to forecast
+        def pad(v, t):
+            if not concat: # Extend forecast by duplicating last nb_pad values
+                if self.nb_pads > 0:
+                    nb_pads = self.nb_pads
+                    t_padded = np.zeros((t.shape[0], t.shape[1] + nb_pads), dtype=t.dtype)
+                    t_padded[:, :-nb_pads] = t[:, :]
+                    t_add = t[0, -1] - t[0, -nb_pads - 1]
+                    # print('t_add:',t_add)
+                    t_padded[:, -nb_pads:] = t[:, -nb_pads:] + t_add
+
+                    v_padded = np.zeros((v.shape[0], t.shape[1] + nb_pads, v.shape[2], v.shape[3]), dtype=v.dtype)
+                    v_padded[:, :-nb_pads, :, :] = v[:, :, :, :]
+                    v_padded[:, -nb_pads:, :, :] = v[:, -nb_pads:, :, :]
+                else:
+                    t_padded = t
+                    v_padded = v
+                dt_last = t_padded[0, -1] - t_padded[0, -2]
+                if np.all(t_padded[:,1:] - t_padded[:,:-1] == dt_last): # fixed_dt time axis
+                    return (v_padded, [api.TimeAxis(int(tp[0]), int(dt_last), len(tp)) for tp in t_padded])
+                else: # point_type time axis
+                    return (v_padded,
+                            [api.TimeAxis(api.UtcTimeVector.from_numpy(tp), int(tp[-1] + dt_last)) for tp in t_padded])
+            else:
+                return (v, t)
+
+        # reshape for data concatenated output
+        def concat_v(x, is_average=True):
+            if is_average:
+                return x.reshape(-1, * x.shape[-2:])  # shape = (nb_forecasts*nb_lead_times, nb_ensemble_members, nb_points)
+            else:
+                return np.concatenate((x[:,:-1,:,:].reshape(-1, *x.shape[-2:]), x[-1,-1,:,:][np.newaxis,:,:]), axis=0)
+
+        def forecast_v(x):
+            return x  # shape = (nb_forecasts, nb_lead_times, nb_ensemble_members, nb_points)
+
+        # temperature conversion
+        def air_temp_conv(T, fcn, **args):
+            return fcn(T - 273.15, **args)
+
+        # precipitation conversion and de-accumulation if required
+        def prec_conv(v, ak, fcn):
+            p = v
+            if ak == "precipitation_amount_acc":
+                # De-accumulate
+                f = api.deltahours(1) / (lead_time[1:] - lead_time[:-1])  # conversion from mm/delta_t to mm/1hour
+                res = fcn(np.clip((p[:, 1:, :, :] - p[:, :-1, :, :]) * f[np.newaxis, :, np.newaxis, np.newaxis], 0.0, 1000.0))
+            elif ak == "precipitation_amount":
+                # TODO: check with Yisak that this is understood correctly
+                f = api.deltahours(1) / lead_time[1:]  # conversion from mm/delta_t to mm/1hour
+                res = fcn(np.clip(p[:, 1:, :, :] * f[np.newaxis, :, np.newaxis, np.newaxis], 0.0, 1000.0))
+            return res
+
+        # radiation de-accumulation
+        def rad_conv(r, fcn):
+            dr = r[:, 1:, :, :] - r[:, :-1, :, :]
+            return fcn(np.clip(dr / (lead_time[1:] - lead_time[:-1])[np.newaxis, :, np.newaxis, np.newaxis], 0.0, 5000.0))
+
+        # Unit- and aggregation-dependent conversions go here
+        if concat:
+            convert_map = {"wind_speed": lambda v, ak, t: (concat_v(v, is_average=False), concat_t(t, is_average=False)),
+                           "relative_humidity": lambda v, ak, t: (concat_v(v, is_average=False), concat_t(t, is_average=False)),
+                           # ""temperature": lambda v, ak, t: (air_temp_conv(v, lambda v: concat_v(v, is_average=False)), concat_t(t, is_average=False)),
+                           "temperature": lambda v, ak, t: (air_temp_conv(v, concat_v, is_average=False), concat_t(t, is_average=False)),
+                           "radiation": lambda v, ak, t: (rad_conv(v, concat_v), concat_t(t)),
+                           "precipitation": lambda v, ak, t: (prec_conv(v, ak, concat_v), concat_t(t))}
+        else:
+            convert_map = {"wind_speed": lambda v, ak, t: (forecast_v(v), forecast_t(t)),
+                           "relative_humidity": lambda v, ak, t: (forecast_v(v), forecast_t(t)),
+                           "temperature": lambda v, ak, t: (air_temp_conv(v, forecast_v), forecast_t(t)),
+                           "radiation": lambda v, ak, t: (rad_conv(v, forecast_v), forecast_t(t, True)),
+                           "precipitation": lambda v, ak, t: (prec_conv(v, ak, forecast_v), forecast_t(t, True))}
+
+        res = {}
+        for k, (v, ak) in data.items():
+            res[k] = pad(*convert_map[k](v, ak, time))
+        return res
+
+    # def _convert_to_geo_timeseries(self, data, geo_pts, concat):
+    #     """
+    #     Convert timeseries from numpy structures to shyft.api geo-timeseries.
+    #
+    #     Returns
+    #     -------
+    #     timeseries: dict
+    #         Time series arrays keyed by type
+    #     """
+    #     nb_ensemble_members = list(data.values())[0][0].shape[-2]
+    #     if concat:
+    #         geo_ts = [{key: self.create_geo_ts_type_map[key](ta, geo_pts, arr[:, j, :].transpose(), self.series_type[key])
+    #                    for key, (arr, ta) in data.items()}
+    #                    for j in range(nb_ensemble_members)]
+    #     else:
+    #         nb_forecasts = list(data.values())[0][0].shape[0]
+    #         geo_ts = [[{key:
+    #                     self.create_geo_ts_type_map[key](ta[i], geo_pts, arr[i,:,j,:].transpose(), self.series_type[key])
+    #                    for key, (arr, ta) in data.items()}
+    #                    for j in range(nb_ensemble_members)] for i in range(nb_forecasts)]
+    #     return geo_ts