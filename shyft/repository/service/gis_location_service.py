﻿from __future__ import absolute_import
import requests
import unicodedata
from .gis_region_model_repository import BaseGisDataFetcher, primary_server, secondary_server, port_num
from .ssa_geo_ts_repository import GeoLocationRepository
from .gis_region_model_repository import nordic_service, peru_service


class StationDataError(Exception):
    pass


class GisLocationService(GeoLocationRepository):
    """
    Statkraft specific Geo Location Repository based on internally 
    published arc-gis services

    """

<<<<<<< HEAD
    def __init__(self, server_name=primary_server, server_name_preprod=secondary_server, server_port=port_num, service_index=5,
                 sub_service=nordic_service, out_fields=[], return_all_fields=False):
=======
    def __init__(self, server_name=primary_server, server_name_preprod=secondary_server, server_port=port_num, service_index=5, out_fields=[]):
>>>>>>> d77ccb47
        super(GeoLocationRepository, self).__init__()
        self.server_name=server_name
        self.server_name_preprod=server_name_preprod
        if server_name is not None:
            self.server_name = server_name
        if server_name_preprod is not None:
            self.server_name_preprod = server_name_preprod
        self.server_port=server_port
        self.sub_service=sub_service
        self.service_index=service_index

        if return_all_fields:
            self.out_fields = '*'
        else:
            if self.sub_service == peru_service:
                out_fields_list = ["STATION_ID", "NAME", "ELEVATION"]
            else:
                out_fields_list = ["MOH", "GIS_ID", "EIER", "ST_NAVN"]
            out_fields_list.extend(out_fields)
            self.out_fields = ', '.join(out_fields_list)

    def _get_response(self, url, **kwargs):
        kwargs.update({'verify': False})  # to go around authentication error when using https -> ssl.SSLError: [SSL: CERTIFICATE_VERIFY_FAILED] certificate verify failed (_ssl.c:749)
        response = requests.get(url, **kwargs)
        if response.status_code != 200:
            raise StationDataError("Could not get data from GIS service!")
        data = response.json()
        if "features" not in data:
            raise StationDataError(
                "GeoJson data missing mandatory field, please check your gis service or your query.")
        return data

    def build_query(self, base_fetcher, station_ids, epsg_id):
        q = base_fetcher.get_query()
        id_field = "STATION_ID" if self.sub_service == peru_service else "GIS_ID"
        if station_ids is None:
            q["where"] = "1 = 1"
        else:
            q["where"] = "{} IN ({})".format(id_field, ", ".join([str(i) for i in station_ids]))
        # q["outFields"] = "MOH, GIS_ID, EIER, ST_NAVN"
        q["outFields"] = self.out_fields
        q["outSR"] = epsg_id
        return q
    
    def get_locations(self, location_id_list,epsg_id,geometry=None):
        """ contract implementation """
        return self.get_locations_and_info(location_id_list,epsg_id,geometry=geometry)[0]

    def get_locations_and_info(self, location_id_list,epsg_id,geometry=None):
        """ 
        might be useful for ui/debug etc. 
        Returns
        -------
        tuple(location-dict(station:position),info-dict(station:info-dict))

        """
        base_fetcher= BaseGisDataFetcher(epsg_id=epsg_id,geometry=geometry, server_name=self.server_name,
                                         server_name_preprod=self.server_name_preprod,
                                         server_port=self.server_port, service_index=self.service_index,
                                         sub_service=self.sub_service)
        q = self.build_query(base_fetcher,location_id_list,epsg_id)
        # response = requests.get(base_fetcher.url, params=q)
        locations = {}
        station_info={}
        try:
            data = self._get_response(base_fetcher.url, params=q)
        except Exception as e:
            print('Error in fetching GIS data: {}'.format('Station locations'))
            print('Error description: {}'.format(str(e)))
            print('Switching from PROD server {} to PREPROD server {}'.format(self.server_name, self.server_name_preprod))
            data = self._get_response(base_fetcher.url.replace(base_fetcher.server_name, base_fetcher.server_name_preprod), params=q)
        # if response.status_code == 200:

        id_field = "STATION_ID" if self.sub_service == peru_service else "GIS_ID"
        name_field = "NAME" if self.sub_service == peru_service else "ST_NAVN"
        elevation_field = "ELEVATION" if self.sub_service == peru_service else "MOH"

        for feature in data['features']:
            index = feature["attributes"][id_field]
            x = feature["geometry"]["x"]
            y = feature["geometry"]["y"]
            z = feature["attributes"][elevation_field]
            name = unicodedata.normalize('NFKC', feature["attributes"][name_field])
            name = str(str(name).encode("ascii", errors="replace"))

            locations[index] = (x,y,z)
            station_info[index] = {k: v for k,v in feature["attributes"].items() if k not in ["EIER", "ST_NAVN"]}
            if self.sub_service != peru_service:
                station_info[index].update({"owner": feature["attributes"]["EIER"],"name": name})
        # else:
        #     raise StationDataError("Could not get data from GIS service!")
        return locations,station_info


def _main():

    station_ids = [7] #,678,506,217,503,421,489,574,598,610,121,423
    sf = GisLocationService(epsg_id=32632)
    stations = sf.get_locations(location_id_list=station_ids)
    assert len(stations) == len(station_ids)
    for i in station_ids:
        assert i in stations

if __name__ == "__main__":
    _main()<|MERGE_RESOLUTION|>--- conflicted
+++ resolved
@@ -17,12 +17,8 @@
 
     """
 
-<<<<<<< HEAD
     def __init__(self, server_name=primary_server, server_name_preprod=secondary_server, server_port=port_num, service_index=5,
                  sub_service=nordic_service, out_fields=[], return_all_fields=False):
-=======
-    def __init__(self, server_name=primary_server, server_name_preprod=secondary_server, server_port=port_num, service_index=5, out_fields=[]):
->>>>>>> d77ccb47
         super(GeoLocationRepository, self).__init__()
         self.server_name=server_name
         self.server_name_preprod=server_name_preprod
