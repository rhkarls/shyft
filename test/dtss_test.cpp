--- conflicted
+++ resolved
@@ -719,17 +719,10 @@
             auto t2= timing::now();
             auto w_mb_s= n_ts*n/double(elapsed_ms(t0,t1))/1000.0;
             auto r_mb_s= n_ts*n/double(elapsed_ms(t1,t2))/1000.0;
-<<<<<<< HEAD
             // on windows(before workaround): ~ 6 mpts/sec write, 162 mpts/sec read (slow close->workaround with thread?)
             // on linux: ~ 120 mpts/sec write, 180 mpts/sec read
-            std::cout<<"write pts/s = "<<w_mb_s<<", read pts/s = "<<r_mb_s<<" pts = "<<n_ts*n<<", roundtrip ms="<< double(elapsed_ms(t0,t2)) <<"\n";
+            std::cout<<"write Mpts/s = "<<w_mb_s<<", read Mpts/s = "<<r_mb_s<<" pts = "<<n_ts*n<<", roundtrip ms="<< double(elapsed_ms(t0,t2)) <<"\n";
             //std::cout << "open_ms:" << db.t_open << ", write_ms:" << db.t_write << ", t_close_ms:" << db.t_close << std::endl;
-=======
-			// on windows(before workaround): ~ 6 mpts/sec write, 162 mpts/sec read (slow close->workaround with thread?)
-			// on linux: ~ 120 mpts/sec write, 180 mpts/sec read
-            std::cout<<"write Mpts/s = "<<w_mb_s<<", read Mpts/s = "<<r_mb_s<<" pts = "<<n_ts*n<<", roundtrip ms="<< double(elapsed_ms(t0,t2)) <<"\n";
-			//std::cout << "open_ms:" << db.t_open << ", write_ms:" << db.t_write << ", t_close_ms:" << db.t_close << std::endl;
->>>>>>> b63d05fa
             FAST_CHECK_EQ(rv.size(),tsv.size());
             //fs::remove_all("*.db");
         }
@@ -2529,13 +2522,13 @@
         shyft::dtss::server<query_test_dtss_dispatcher> & dtss_server
     ) {
         if ( container_type.empty() || container_type == "test" ) {
-            dtss_server.container[std::string{"TEST_"} + container_name] = container_wrapper_t{ query_test_dtss_container{ root_path } };
+            dtss_server.container[std::string{"TEST_"} + container_name] = std::make_unique<container_wrapper_t>(query_test_dtss_container{ root_path });
         } else {
             throw std::runtime_error{ std::string{"Cannot construct unknown container type: "} + container_type };
         }
     }
 
-    static const container_wrapper_t & get_container(
+    static container_wrapper_t & get_container(
         const std::string & container_name, const std::string & container_query,
         const dtss::server<query_test_dtss_dispatcher> & dtss_server
     ) {
@@ -2549,7 +2542,7 @@
         if( f == std::end(dtss_server.container) )
             throw runtime_error(std::string{"Failed to find shyft container: "} + container_name);
 
-        return f->second;
+        return *(f->second);
     }
 };
 
@@ -2710,15 +2703,15 @@
         shyft::dtss::server<multicontainer_test_dtss_dispatcher> & dtss_server
     ) {
         if ( container_type.empty() || container_type == "first" ) {
-            dtss_server.container[std::string{"FIRST_"} + container_name] = container_wrapper_t{ multicontainer_test_dtss_container<0>{ root_path } };
+            dtss_server.container[std::string{"FIRST_"} + container_name] = std::make_unique<container_wrapper_t>(multicontainer_test_dtss_container<0>{ root_path });
         } else if ( container_type == "second" ) {
-            dtss_server.container[std::string{"SECOND_"} + container_name] = container_wrapper_t{ multicontainer_test_dtss_container<1>{ root_path } };
+            dtss_server.container[std::string{"SECOND_"} + container_name] = std::make_unique<container_wrapper_t>(multicontainer_test_dtss_container<1>{ root_path });
         } else {
             throw std::runtime_error{ std::string{"Cannot construct unknown container type: "} + container_type };
         }
     }
      
-    static const container_wrapper_t & get_container(
+    static container_wrapper_t & get_container(
         const std::string & container_name, const std::string & container_query,
         const dtss::server<multicontainer_test_dtss_dispatcher> & dtss_server
     ) {
@@ -2734,7 +2727,7 @@
         if( f == std::end(dtss_server.container) )
             throw runtime_error(std::string{"Failed to find shyft container: "} + container_name);
 
-        return f->second;
+        return *(f->second);
     }
 };
 
