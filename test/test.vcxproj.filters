--- conflicted
+++ resolved
@@ -1,148 +1,145 @@
-﻿<?xml version="1.0" encoding="utf-8"?>
-<Project ToolsVersion="4.0" xmlns="http://schemas.microsoft.com/developer/msbuild/2003">
-  <ItemGroup>
-    <ClInclude Include="mocks.h">
-      <Filter>compiler_and_testsupport</Filter>
-    </ClInclude>
-    <ClInclude Include="test_pch.h">
-      <Filter>compiler_and_testsupport</Filter>
-    </ClInclude>
-  </ItemGroup>
-  <ItemGroup>
-    <ClCompile Include="actual_evapotranspiration_test.cpp">
-      <Filter>methods</Filter>
-    </ClCompile>
-    <ClCompile Include="gamma_snow_test.cpp">
-      <Filter>methods</Filter>
-    </ClCompile>
-    <ClCompile Include="hbv_snow_test.cpp">
-      <Filter>methods</Filter>
-    </ClCompile>
-    <ClCompile Include="kirchner_test.cpp">
-      <Filter>methods</Filter>
-    </ClCompile>
-    <ClCompile Include="priestley_taylor_test.cpp">
-      <Filter>methods</Filter>
-    </ClCompile>
-    <ClCompile Include="bayesian_kriging_test.cpp">
-      <Filter>interpolation</Filter>
-    </ClCompile>
-    <ClCompile Include="inverse_distance_test.cpp">
-      <Filter>interpolation</Filter>
-    </ClCompile>
-    <ClCompile Include="pt_gs_k_test.cpp">
-      <Filter>method-stacks</Filter>
-    </ClCompile>
-    <ClCompile Include="pt_hs_k_test.cpp">
-      <Filter>method-stacks</Filter>
-    </ClCompile>
-    <ClCompile Include="pt_ss_k_test.cpp">
-      <Filter>method-stacks</Filter>
-    </ClCompile>
-    <ClCompile Include="skaugen_test.cpp">
-      <Filter>methods</Filter>
-    </ClCompile>
-    <ClCompile Include="utctime_utilities_test.cpp">
-      <Filter>time</Filter>
-    </ClCompile>
-    <ClCompile Include="sceua_test.cpp">
-      <Filter>optimizers</Filter>
-    </ClCompile>
-    <ClCompile Include="calibration_test.cpp">
-      <Filter>optimizers</Filter>
-    </ClCompile>
-    <ClCompile Include="time_axis_test.cpp">
-      <Filter>timeseries</Filter>
-    </ClCompile>
-    <ClCompile Include="timeseries_test.cpp">
-      <Filter>timeseries</Filter>
-    </ClCompile>
-    <ClCompile Include="api_test.cpp">
-      <Filter>usecases</Filter>
-    </ClCompile>
-    <ClCompile Include="cell_builder_test.cpp">
-      <Filter>usecases</Filter>
-    </ClCompile>
-    <ClCompile Include="region_model_test.cpp">
-      <Filter>usecases</Filter>
-    </ClCompile>
-    <ClCompile Include="mocks.cpp">
-      <Filter>compiler_and_testsupport</Filter>
-    </ClCompile>
-    <ClCompile Include="runner.cpp">
-      <Filter>compiler_and_testsupport</Filter>
-    </ClCompile>
-    <ClCompile Include="test_pch.cpp">
-      <Filter>compiler_and_testsupport</Filter>
-    </ClCompile>
-    <ClCompile Include="gridpp_test.cpp">
-      <Filter>interpolation</Filter>
-    </ClCompile>
-    <ClCompile Include="kalman_test.cpp">
-      <Filter>interpolation</Filter>
-    </ClCompile>
-    <ClCompile Include="hbv_actual_evapotranspiration_test.cpp">
-      <Filter>methods</Filter>
-    </ClCompile>
-    <ClCompile Include="hbv_soil_test.cpp">
-      <Filter>methods</Filter>
-    </ClCompile>
-    <ClCompile Include="hbv_stack_test.cpp">
-      <Filter>method-stacks</Filter>
-    </ClCompile>
-    <ClCompile Include="hbv_tank_test.cpp">
-      <Filter>methods</Filter>
-    </ClCompile>
-    <ClCompile Include="glacier_melt_test.cpp">
-      <Filter>methods</Filter>
-    </ClCompile>
-    <ClCompile Include="kriging_test.cpp">
-      <Filter>interpolation</Filter>
-    </ClCompile>
-    <ClCompile Include="serialization_test.cpp">
-      <Filter>serialization</Filter>
-    </ClCompile>
-    <ClCompile Include="routing_test.cpp">
-      <Filter>routing</Filter>
-    </ClCompile>
-<<<<<<< HEAD
-    <ClCompile Include="hbv_infiltration_test.cpp">
-      <Filter>methods</Filter>
-    </ClCompile>
-=======
-    <ClCompile Include="dtss_test.cpp" />
->>>>>>> 6b0e84f2
-  </ItemGroup>
-  <ItemGroup>
-    <Filter Include="methods">
-      <UniqueIdentifier>{1d1c35a3-9ab1-48f5-ac98-ebd08c951d4f}</UniqueIdentifier>
-    </Filter>
-    <Filter Include="interpolation">
-      <UniqueIdentifier>{01dd5e15-89b3-4fe5-8425-16a7a9bf33d2}</UniqueIdentifier>
-    </Filter>
-    <Filter Include="method-stacks">
-      <UniqueIdentifier>{5b62a958-49e3-4ab5-a440-1f768efe6432}</UniqueIdentifier>
-    </Filter>
-    <Filter Include="time">
-      <UniqueIdentifier>{4a8ccc8e-0a32-4dbd-b7b1-f265f198bc1f}</UniqueIdentifier>
-    </Filter>
-    <Filter Include="optimizers">
-      <UniqueIdentifier>{67c7111a-3f8e-4853-b558-d0c0f87b56b6}</UniqueIdentifier>
-    </Filter>
-    <Filter Include="timeseries">
-      <UniqueIdentifier>{1c0b9abc-7129-48cb-be5a-18e11386ec0b}</UniqueIdentifier>
-    </Filter>
-    <Filter Include="usecases">
-      <UniqueIdentifier>{9fc8a5b2-3517-4157-9f25-b55f1b13be49}</UniqueIdentifier>
-    </Filter>
-    <Filter Include="compiler_and_testsupport">
-      <UniqueIdentifier>{87c7c61d-44db-405e-94c4-d3767587e3e7}</UniqueIdentifier>
-    </Filter>
-    <Filter Include="serialization">
-      <UniqueIdentifier>{dd510b90-1bd0-410d-b22c-504d8e303e96}</UniqueIdentifier>
-    </Filter>
-    <Filter Include="routing">
-      <UniqueIdentifier>{b2995031-3646-4ed1-9f64-5bb11612f0a0}</UniqueIdentifier>
-    </Filter>
-  </ItemGroup>
+﻿<?xml version="1.0" encoding="utf-8"?>
+<Project ToolsVersion="4.0" xmlns="http://schemas.microsoft.com/developer/msbuild/2003">
+  <ItemGroup>
+    <ClInclude Include="mocks.h">
+      <Filter>compiler_and_testsupport</Filter>
+    </ClInclude>
+    <ClInclude Include="test_pch.h">
+      <Filter>compiler_and_testsupport</Filter>
+    </ClInclude>
+  </ItemGroup>
+  <ItemGroup>
+    <ClCompile Include="actual_evapotranspiration_test.cpp">
+      <Filter>methods</Filter>
+    </ClCompile>
+    <ClCompile Include="gamma_snow_test.cpp">
+      <Filter>methods</Filter>
+    </ClCompile>
+    <ClCompile Include="hbv_snow_test.cpp">
+      <Filter>methods</Filter>
+    </ClCompile>
+    <ClCompile Include="kirchner_test.cpp">
+      <Filter>methods</Filter>
+    </ClCompile>
+    <ClCompile Include="priestley_taylor_test.cpp">
+      <Filter>methods</Filter>
+    </ClCompile>
+    <ClCompile Include="bayesian_kriging_test.cpp">
+      <Filter>interpolation</Filter>
+    </ClCompile>
+    <ClCompile Include="inverse_distance_test.cpp">
+      <Filter>interpolation</Filter>
+    </ClCompile>
+    <ClCompile Include="pt_gs_k_test.cpp">
+      <Filter>method-stacks</Filter>
+    </ClCompile>
+    <ClCompile Include="pt_hs_k_test.cpp">
+      <Filter>method-stacks</Filter>
+    </ClCompile>
+    <ClCompile Include="pt_ss_k_test.cpp">
+      <Filter>method-stacks</Filter>
+    </ClCompile>
+    <ClCompile Include="skaugen_test.cpp">
+      <Filter>methods</Filter>
+    </ClCompile>
+    <ClCompile Include="utctime_utilities_test.cpp">
+      <Filter>time</Filter>
+    </ClCompile>
+    <ClCompile Include="sceua_test.cpp">
+      <Filter>optimizers</Filter>
+    </ClCompile>
+    <ClCompile Include="calibration_test.cpp">
+      <Filter>optimizers</Filter>
+    </ClCompile>
+    <ClCompile Include="time_axis_test.cpp">
+      <Filter>timeseries</Filter>
+    </ClCompile>
+    <ClCompile Include="timeseries_test.cpp">
+      <Filter>timeseries</Filter>
+    </ClCompile>
+    <ClCompile Include="api_test.cpp">
+      <Filter>usecases</Filter>
+    </ClCompile>
+    <ClCompile Include="cell_builder_test.cpp">
+      <Filter>usecases</Filter>
+    </ClCompile>
+    <ClCompile Include="region_model_test.cpp">
+      <Filter>usecases</Filter>
+    </ClCompile>
+    <ClCompile Include="mocks.cpp">
+      <Filter>compiler_and_testsupport</Filter>
+    </ClCompile>
+    <ClCompile Include="runner.cpp">
+      <Filter>compiler_and_testsupport</Filter>
+    </ClCompile>
+    <ClCompile Include="test_pch.cpp">
+      <Filter>compiler_and_testsupport</Filter>
+    </ClCompile>
+    <ClCompile Include="gridpp_test.cpp">
+      <Filter>interpolation</Filter>
+    </ClCompile>
+    <ClCompile Include="kalman_test.cpp">
+      <Filter>interpolation</Filter>
+    </ClCompile>
+    <ClCompile Include="hbv_actual_evapotranspiration_test.cpp">
+      <Filter>methods</Filter>
+    </ClCompile>
+    <ClCompile Include="hbv_soil_test.cpp">
+      <Filter>methods</Filter>
+    </ClCompile>
+    <ClCompile Include="hbv_stack_test.cpp">
+      <Filter>method-stacks</Filter>
+    </ClCompile>
+    <ClCompile Include="hbv_tank_test.cpp">
+      <Filter>methods</Filter>
+    </ClCompile>
+    <ClCompile Include="glacier_melt_test.cpp">
+      <Filter>methods</Filter>
+    </ClCompile>
+    <ClCompile Include="kriging_test.cpp">
+      <Filter>interpolation</Filter>
+    </ClCompile>
+    <ClCompile Include="serialization_test.cpp">
+      <Filter>serialization</Filter>
+    </ClCompile>
+    <ClCompile Include="routing_test.cpp">
+      <Filter>routing</Filter>
+    </ClCompile>
+    <ClCompile Include="hbv_infiltration_test.cpp">
+      <Filter>methods</Filter>
+    </ClCompile>
+    <ClCompile Include="dtss_test.cpp" />
+  </ItemGroup>
+  <ItemGroup>
+    <Filter Include="methods">
+      <UniqueIdentifier>{1d1c35a3-9ab1-48f5-ac98-ebd08c951d4f}</UniqueIdentifier>
+    </Filter>
+    <Filter Include="interpolation">
+      <UniqueIdentifier>{01dd5e15-89b3-4fe5-8425-16a7a9bf33d2}</UniqueIdentifier>
+    </Filter>
+    <Filter Include="method-stacks">
+      <UniqueIdentifier>{5b62a958-49e3-4ab5-a440-1f768efe6432}</UniqueIdentifier>
+    </Filter>
+    <Filter Include="time">
+      <UniqueIdentifier>{4a8ccc8e-0a32-4dbd-b7b1-f265f198bc1f}</UniqueIdentifier>
+    </Filter>
+    <Filter Include="optimizers">
+      <UniqueIdentifier>{67c7111a-3f8e-4853-b558-d0c0f87b56b6}</UniqueIdentifier>
+    </Filter>
+    <Filter Include="timeseries">
+      <UniqueIdentifier>{1c0b9abc-7129-48cb-be5a-18e11386ec0b}</UniqueIdentifier>
+    </Filter>
+    <Filter Include="usecases">
+      <UniqueIdentifier>{9fc8a5b2-3517-4157-9f25-b55f1b13be49}</UniqueIdentifier>
+    </Filter>
+    <Filter Include="compiler_and_testsupport">
+      <UniqueIdentifier>{87c7c61d-44db-405e-94c4-d3767587e3e7}</UniqueIdentifier>
+    </Filter>
+    <Filter Include="serialization">
+      <UniqueIdentifier>{dd510b90-1bd0-410d-b22c-504d8e303e96}</UniqueIdentifier>
+    </Filter>
+    <Filter Include="routing">
+      <UniqueIdentifier>{b2995031-3646-4ed1-9f64-5bb11612f0a0}</UniqueIdentifier>
+    </Filter>
+  </ItemGroup>
 </Project>